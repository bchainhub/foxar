--- conflicted
+++ resolved
@@ -140,62 +140,6 @@
         })
     }
 
-<<<<<<< HEAD
-    /// Generates an access list for the specified transaction
-    ///
-    /// # Example
-    ///
-    /// ```no_run
-    /// use cast::{Cast, TxBuilder};
-    /// use corebc_core::types::{Address, Chain};
-    /// use corebc_providers::{Provider, Http};
-    /// use std::{str::FromStr, convert::TryFrom};
-    ///
-    /// # async fn foo() -> eyre::Result<()> {
-    /// let provider = Provider::<Http>::try_from("http://localhost:8545")?;
-    /// let to = Address::from_str("0xB3C95ff08316fb2F2e3E52Ee82F8e7b605Aa1304")?;
-    /// let sig = "greeting(uint256)(string)";
-    /// let args = vec!["5".to_owned()];
-    /// let mut builder = TxBuilder::new(&provider, Address::zero(), Some(to), Chain::Mainnet, false).await?;
-    /// builder
-    ///     .set_args(sig, args).await?;
-    /// let builder_output = builder.peek();
-    /// let cast = Cast::new(&provider);
-    /// let access_list = cast.access_list(builder_output, None, false).await?;
-    /// println!("{}", access_list);
-    /// # Ok(())
-    /// # }
-    /// ```
-    pub async fn access_list(
-        &self,
-        builder_output: TxBuilderPeekOutput<'_>,
-        block: Option<BlockId>,
-        to_json: bool,
-    ) -> Result<String> {
-        let (tx, _) = builder_output;
-        let access_list = self.provider.create_access_list(tx, block).await?;
-        let res = if to_json {
-            serde_json::to_string(&access_list)?
-        } else {
-            let mut s =
-                vec![format!("gas used: {}", access_list.gas_used), "access list:".to_string()];
-            for al in access_list.access_list.0 {
-                s.push(format!("- address: {}", al.address.to_string()));
-                if !al.storage_keys.is_empty() {
-                    s.push("  keys:".to_string());
-                    for key in al.storage_keys {
-                        s.push(format!("    {key:?}"));
-                    }
-                }
-            }
-            s.join("\n")
-        };
-
-        Ok(res)
-    }
-
-=======
->>>>>>> 74eb6e90
     pub async fn balance<T: Into<NameOrAddress> + Send + Sync>(
         &self,
         who: T,
