--- conflicted
+++ resolved
@@ -11,13 +11,8 @@
 - [ ] chisel
 - [ ] cli
 - [ ] common
-<<<<<<< HEAD
 - [ ] config - Misha
-- [ ] evm
-=======
-- [ ] config
 - [ ] evm - David 
->>>>>>> dad9ce4a
 - [ ] fmt
 - [ ] forge
 - [x] macros
