--- conflicted
+++ resolved
@@ -16,13 +16,8 @@
 - [x] fmt
 - [ ] forge - Misha
 - [x] macros
-<<<<<<< HEAD
-- [ ] ui
+- [x] ui
 - [x] utils - Misha
-=======
-- [x] ui
-- [ ] utils - Misha
->>>>>>> ba6eb01a
 
 #### Compiles:
 - [x] abi -> Compiles
