//! foxar configuration.
#![deny(missing_docs, unsafe_code, unused_crate_dependencies)]

use crate::cache::StorageCachingConfig;
use corebc_core::{
    types::{Address, Network, H160, H176, U256},
    utils::to_ican,
};
pub use corebc_ylem::artifacts::OptimizerDetails;
use corebc_ylem::{
    artifacts::{
        output_selection::ContractOutputSelection, serde_helpers, BytecodeHash, DebuggingSettings,
        Libraries, ModelCheckerSettings, ModelCheckerTarget, Optimizer, RevertStrings, Settings,
        SettingsMetadata, Severity,
    },
    cache::SOLIDITY_FILES_CACHE_FILENAME,
    error::YlemError,
    remappings::{RelativeRemapping, Remapping},
    ConfigurableArtifacts, CvmVersion, Project, ProjectPathsConfig, Ylem, YlemConfig,
};
use eyre::{ContextCompat, WrapErr};
use figment::{
    providers::{Env, Format, Serialized, Toml},
    value::{Dict, Map, Value},
    Error, Figment, Metadata, Profile, Provider,
};
use inflector::Inflector;
use once_cell::sync::Lazy;
use regex::Regex;
use semver::Version;
use serde::{Deserialize, Deserializer, Serialize, Serializer};
use std::{
    borrow::Cow,
    collections::HashMap,
    fs,
    path::{Path, PathBuf},
    str::FromStr,
};
pub(crate) use tracing::trace;

// Macros useful for creating a figment.
mod macros;

// Utilities for making it easier to handle tests.
pub mod utils;
pub use crate::utils::*;

mod endpoints;
pub use endpoints::{ResolvedRpcEndpoints, RpcEndpoint, RpcEndpoints};

mod etherscan;
mod resolve;
pub use resolve::UnresolvedEnvVarError;

pub mod cache;
use cache::{Cache, NetworkCache};

pub mod fmt;
pub use fmt::FormatterConfig;

pub mod fs_permissions;
pub use crate::fs_permissions::FsPermissions;

pub mod error;
pub use error::SolidityErrorCode;

pub mod doc;
pub use doc::DocConfig;

mod warning;
pub use warning::*;

// helpers for fixing configuration warnings
pub mod fix;

// reexport so cli types can implement `figment::Provider` to easily merge compiler arguments
pub use figment;
use tracing::warn;

mod providers;
use crate::{
    error::ExtractConfigError,
    etherscan::{EtherscanConfigError, EtherscanConfigs, ResolvedEtherscanConfig},
};
use providers::*;

mod fuzz;
pub use fuzz::{FuzzConfig, FuzzDictionaryConfig};

mod invariant;
use crate::fs_permissions::PathPermission;
pub use invariant::InvariantConfig;
use providers::remappings::RemappingsProvider;

mod inline;
pub use inline::{validate_profiles, InlineConfig, InlineConfigError, InlineConfigParser, NatSpec};

/// Foxar configuration
///
/// # Defaults
///
/// All configuration values have a default, documented in the [fields](#fields)
/// section below. [`Config::default()`] returns the default values for
/// the default profile while [`Config::with_root()`] returns the values based on the given
/// directory. [`Config::load()`] starts with the default profile and merges various providers into
/// the config, same for [`Config::load_with_root()`], but there the default values are determined
/// by [`Config::with_root()`]
///
/// # Provider Details
///
/// `Config` is a Figment [`Provider`] with the following characteristics:
///
///   * **Profile**
///
///     The profile is set to the value of the `profile` field.
///
///   * **Metadata**
///
///     This provider is named `Foxar Config`. It does not specify a
///     [`Source`](figment::Source) and uses default interpolation.
///
///   * **Data**
///
///     The data emitted by this provider are the keys and values corresponding
///     to the fields and values of the structure. The dictionary is emitted to
///     the "default" meta-profile.
///
/// Note that these behaviors differ from those of [`Config::figment()`].
#[derive(Debug, Clone, PartialEq, Deserialize, Serialize)]
pub struct Config {
    /// The selected profile. **(default: _default_ `default`)**
    ///
    /// **Note:** This field is never serialized nor deserialized. When a
    /// `Config` is merged into a `Figment` as a `Provider`, this profile is
    /// selected on the `Figment`. When a `Config` is extracted, this field is
    /// set to the extracting Figment's selected `Profile`.
    #[serde(skip)]
    pub profile: Profile,
    /// path of the source contracts dir, like `src` or `contracts`
    pub src: PathBuf,
    /// path of the test dir
    pub test: PathBuf,
    /// path of the script dir
    pub script: PathBuf,
    /// path to where artifacts shut be written to
    pub out: PathBuf,
    /// all library folders to include, `lib`, `node_modules`
    pub libs: Vec<PathBuf>,
    /// `Remappings` to use for this repo
    pub remappings: Vec<RelativeRemapping>,
    /// Whether to autodetect remappings by scanning the `libs` folders recursively
    pub auto_detect_remappings: bool,
    /// library addresses to link
    pub libraries: Vec<String>,
    /// whether to enable cache
    pub cache: bool,
    /// where the cache is stored if enabled
    pub cache_path: PathBuf,
    /// where the broadcast logs are stored
    pub broadcast: PathBuf,
    /// additional ylem allow paths for `--allow-paths`
    pub allow_paths: Vec<PathBuf>,
    /// additional ylem include paths for `--include-path`
    pub include_paths: Vec<PathBuf>,
    /// whether to force a `project.clean()`
    pub force: bool,
    /// cvm version to use
    #[serde(with = "from_str_lowercase")]
    pub cvm_version: CvmVersion,
    /// list of contracts to report energy of
    pub energy_reports: Vec<String>,
    /// list of contracts to ignore for energy reports
    pub energy_reports_ignore: Vec<String>,
    /// The Ylem instance to use if any.
    ///
    /// This takes precedence over `auto_detect_ylem`, if a version is set then this overrides
    /// auto-detection.
    ///
    /// **Note** for backwards compatibility reasons this also accepts ylem_version from the toml
    /// file, see [`BackwardsCompatProvider`]
    pub ylem: Option<YlemReq>,
    /// whether to autodetect the ylem compiler version to use
    pub auto_detect_ylem: bool,
    /// Offline mode, if set, network access (downloading ylem) is disallowed.
    ///
    /// Relationship with `auto_detect_ylem`:
    ///    - if `auto_detect_ylem = true` and `offline = true`, the required ylem version(s) will
    ///      be auto detected but if the ylem version is not installed, it will _not_ try to
    ///      install it
    pub offline: bool,
    /// Whether to activate optimizer
    pub optimizer: bool,
    /// Sets the optimizer runs
    pub optimizer_runs: usize,
    /// Switch optimizer components on or off in detail.
    /// The "enabled" switch above provides two defaults which can be
    /// tweaked here. If "details" is given, "enabled" can be omitted.
    pub optimizer_details: Option<OptimizerDetails>,
    /// Model checker settings.
    pub model_checker: Option<ModelCheckerSettings>,
    /// verbosity to use
    pub verbosity: u8,
    /// url of the rpc server that should be used for any rpc calls
    pub eth_rpc_url: Option<String>,
    /// etherscan API key, or alias for an `EtherscanConfig` in `etherscan` table
    pub etherscan_api_key: Option<String>,
    /// Multiple etherscan api configs and their aliases
    #[serde(default, skip_serializing_if = "EtherscanConfigs::is_empty")]
    pub etherscan: EtherscanConfigs,
    /// list of solidity error codes to always silence in the compiler output
    pub ignored_error_codes: Vec<SolidityErrorCode>,
    /// When true, compiler warnings are treated as errors
    pub deny_warnings: bool,
    /// Only run test functions matching the specified regex pattern.
    #[serde(rename = "match_test")]
    pub test_pattern: Option<RegexWrapper>,
    /// Only run test functions that do not match the specified regex pattern.
    #[serde(rename = "no_match_test")]
    pub test_pattern_inverse: Option<RegexWrapper>,
    /// Only run tests in contracts matching the specified regex pattern.
    #[serde(rename = "match_contract")]
    pub contract_pattern: Option<RegexWrapper>,
    /// Only run tests in contracts that do not match the specified regex pattern.
    #[serde(rename = "no_match_contract")]
    pub contract_pattern_inverse: Option<RegexWrapper>,
    /// Only run tests in source files matching the specified glob pattern.
    #[serde(rename = "match_path", with = "from_opt_glob")]
    pub path_pattern: Option<globset::Glob>,
    /// Only run tests in source files that do not match the specified glob pattern.
    #[serde(rename = "no_match_path", with = "from_opt_glob")]
    pub path_pattern_inverse: Option<globset::Glob>,
    /// Configuration for fuzz testing
    pub fuzz: FuzzConfig,
    /// Configuration for invariant testing
    pub invariant: InvariantConfig,
    /// Whether to allow ffi cheatcodes in test
    pub ffi: bool,
    /// The address which will be executing all tests
    pub sender: Address,
    /// The tx.origin value during CVM execution
    pub tx_origin: Address,
    /// the initial balance of each deployed test contract
    pub initial_balance: U256,
    /// the block.number value during CVM execution
    pub block_number: u64,
    /// pins the block number for the state fork
    pub fork_block_number: Option<u64>,
    /// The network id to use
    pub network_id: Option<Network>,
    /// Block energy limit
    pub energy_limit: EnergyLimit,
    /// EIP-170: Contract code size limit in bytes. Useful to increase this because of tests.
    pub code_size_limit: Option<usize>,
    /// `tx.energyprice` value during CVM execution"
    ///
    /// This is an Option, so we can determine in fork mode whether to use the config's energy
    /// price (if set by user) or the remote client's energy price
    pub energy_price: Option<u64>,
    /// the `block.coinbase` value during CVM execution
    pub block_coinbase: Address,
    /// the `block.timestamp` value during CVM execution
    pub block_timestamp: u64,
    /// the `block.difficulty` value during CVM execution
    pub block_difficulty: u64,
    /// the `block.energylimit` value during CVM execution
    pub block_energy_limit: Option<EnergyLimit>,
    /// The memory limit of the CVM (32 MB by default)
    pub memory_limit: u64,
    /// Additional output selection for all contracts
    /// such as "ir", "devdoc", "storageLayout", etc.
    /// See [Ylem Compiler Api](https://docs.soliditylang.org/en/latest/using-the-compiler.html#compiler-api)
    ///
    /// The following values are always set because they're required by `spark`
    //{
    //   "*": [
    //       "abi",
    //       "cvm.bytecode",
    //       "cvm.deployedBytecode",
    //       "cvm.methodIdentifiers"
    //     ]
    // }
    // "#
    #[serde(default)]
    pub extra_output: Vec<ContractOutputSelection>,
    /// If set , a separate `json` file will be emitted for every contract depending on the
    /// selection, eg. `extra_output_files = ["metadata"]` will create a `metadata.json` for
    /// each contract in the project. See [Contract Metadata](https://docs.soliditylang.org/en/latest/metadata.html)
    ///
    /// The difference between `extra_output = ["metadata"]` and
    /// `extra_output_files = ["metadata"]` is that the former will include the
    /// contract's metadata in the contract's json artifact, whereas the latter will emit the
    /// output selection as separate files.
    #[serde(default)]
    pub extra_output_files: Vec<ContractOutputSelection>,
    /// Print the names of the compiled contracts
    pub names: bool,
    /// Print the sizes of the compiled contracts
    pub sizes: bool,
    /// If set to true, changes compilation pipeline to go through the Yul intermediate
    /// representation.
    pub via_ir: bool,
    /// RPC storage caching settings determines what networks and endpoints to cache
    pub rpc_storage_caching: StorageCachingConfig,
    /// Disables storage caching entirely. This overrides any settings made in
    /// `rpc_storage_caching`
    pub no_storage_caching: bool,
    /// Disables rate limiting entirely. This overrides any settings made in
    /// `compute_units_per_second`
    pub no_rpc_rate_limit: bool,
    /// Multiple rpc endpoints and their aliases
    #[serde(default, skip_serializing_if = "RpcEndpoints::is_empty")]
    pub rpc_endpoints: RpcEndpoints,
    /// Whether to store the referenced sources in the metadata as literal data.
    pub use_literal_content: bool,
    /// Whether to include the metadata hash.
    ///
    /// The metadata hash is machine dependent. By default, this is set to [BytecodeHash::None] to allow for deterministic code, See: <https://docs.soliditylang.org/en/latest/metadata.html>
    #[serde(with = "from_str_lowercase")]
    pub bytecode_hash: BytecodeHash,
    /// Whether to append the metadata hash to the bytecode.
    ///
    /// If this is `false` and the `bytecode_hash` option above is not `None` ylem will issue a
    /// warning.
    pub cbor_metadata: bool,
    /// How to treat revert (and require) reason strings.
    #[serde(with = "serde_helpers::display_from_str_opt")]
    pub revert_strings: Option<RevertStrings>,
    /// Whether to compile in sparse mode
    ///
    /// If this option is enabled, only the required contracts/files will be selected to be
    /// included in ylem's output selection, see also
    /// [OutputSelection](corebc_ylem::artifacts::output_selection::OutputSelection)
    pub sparse_mode: bool,
    /// Whether to emit additional build info files
    ///
    /// If set to `true`, "corebc-ylem` will generate additional build info json files for every
    /// new build, containing the `CompilerInput` and `CompilerOutput`
    pub build_info: bool,
    /// The path to the `build-info` directory that contains the build info json files.
    pub build_info_path: Option<PathBuf>,
    /// Configuration for `spark fmt`
    pub fmt: FormatterConfig,
    /// Configuration for `spark doc`
    pub doc: DocConfig,
    /// Configures the permissions of cheat codes that touch the file system.
    ///
    /// This includes what operations can be executed (read, write)
    pub fs_permissions: FsPermissions,
    /// The root path where the config detection started from, `Config::with_root`
    #[doc(hidden)]
    //  We're skipping serialization here, so it won't be included in the [`Config::to_string()`]
    // representation, but will be deserialized from the `Figment` so that spark commands can
    // override it.
    #[serde(rename = "root", default, skip_serializing)]
    pub __root: RootPath,
    /// PRIVATE: This structure may grow, As such, constructing this structure should
    /// _always_ be done using a public constructor or update syntax:
    ///
    /// ```rust
    /// use foxar_config::Config;
    ///
    /// let config = Config {
    ///     src: "other".into(),
    ///     ..Default::default()
    /// };
    /// ```
    #[doc(hidden)]
    #[serde(skip)]
    pub __non_exhaustive: (),
    /// Warnings gathered when loading the Config. See [`WarningsProvider`] for more information
    #[serde(default, skip_serializing)]
    pub __warnings: Vec<Warning>,
}

/// Mapping of fallback standalone sections. See [`FallbackProfileProvider`]
pub static STANDALONE_FALLBACK_SECTIONS: Lazy<HashMap<&'static str, &'static str>> =
    Lazy::new(|| HashMap::from([("invariant", "fuzz")]));

/// Deprecated keys.
pub static DEPRECATIONS: Lazy<HashMap<String, String>> = Lazy::new(|| HashMap::from([]));

impl Config {
    /// The default profile: "default"
    pub const DEFAULT_PROFILE: Profile = Profile::const_new("default");

    /// The hardhat profile: "hardhat"
    pub const HARDHAT_PROFILE: Profile = Profile::const_new("hardhat");

    /// TOML section for profiles
    pub const PROFILE_SECTION: &'static str = "profile";

    /// Standalone sections in the config which get integrated into the selected profile
    pub const STANDALONE_SECTIONS: &'static [&'static str] =
        &["rpc_endpoints", "etherscan", "fmt", "doc", "fuzz", "invariant"];

    /// File name of config toml file
    pub const FILE_NAME: &'static str = "foxar.toml";

    /// The name of the directory foxar reserves for itself under the user's home directory: `~`
    pub const FOXAR_DIR_NAME: &'static str = ".foxar";

    /// Default address for tx.origin
    /// Depending on network has different prefix and checksum
    pub fn default_sender(network: &Network) -> H176 {
        /// `0x1804c8ab1f12e6bbf3894d4083f33e07309d1f38`
        const DEFAULT_SENDER: &H160 = &H160([
            0x18, 0x04, 0xc8, 0xAB, 0x1F, 0x12, 0xE6, 0xbb, 0xF3, 0x89, 0x4D, 0x40, 0x83, 0xF3,
            0x3E, 0x07, 0x30, 0x9D, 0x1F, 0x38,
        ]);

        to_ican(DEFAULT_SENDER, network)
    }

    /// Returns the current `Config`
    ///
    /// See `Config::figment`
    #[track_caller]
    pub fn load() -> Self {
        Config::from_provider(Config::figment())
    }

    /// Returns the current `Config`
    ///
    /// See `Config::figment_with_root`
    #[track_caller]
    pub fn load_with_root(root: impl Into<PathBuf>) -> Self {
        Config::from_provider(Config::figment_with_root(root))
    }

    /// Extract a `Config` from `provider`, panicking if extraction fails.
    ///
    /// # Panics
    ///
    /// If extraction fails, prints an error message indicating the failure and
    /// panics. For a version that doesn't panic, use [`Config::try_from()`].
    ///
    /// # Example
    ///
    /// ```no_run
    /// use foxar_config::Config;
    /// use figment::providers::{Toml, Format, Env};
    ///
    /// // Use foxar's default `Figment`, but allow values from `other.toml`
    /// // to supersede its values.
    /// let figment = Config::figment()
    ///     .merge(Toml::file("other.toml").nested());
    ///
    /// let config = Config::from_provider(figment);
    /// ```
    #[track_caller]
    pub fn from_provider<T: Provider>(provider: T) -> Self {
        trace!("load config with provider: {:?}", provider.metadata());
        Self::try_from(provider).unwrap_or_else(|err| panic!("{}", err))
    }

    /// Attempts to extract a `Config` from `provider`, returning the result.
    ///
    /// # Example
    ///
    /// ```rust
    /// use foxar_config::Config;
    /// use figment::providers::{Toml, Format, Env};
    ///
    /// // Use foxar's default `Figment`, but allow values from `other.toml`
    /// // to supersede its values.
    /// let figment = Config::figment()
    ///     .merge(Toml::file("other.toml").nested());
    ///
    /// let config = Config::try_from(figment);
    /// ```
    pub fn try_from<T: Provider>(provider: T) -> Result<Self, ExtractConfigError> {
        let figment = Figment::from(provider);
        let mut config = figment.extract::<Self>().map_err(ExtractConfigError::new)?;
        config.profile = figment.profile().clone();
        Ok(config)
    }

    /// The config supports relative paths and tracks the root path separately see
    /// `Config::with_root`
    ///
    /// This joins all relative paths with the current root and attempts to make them canonic
    #[must_use]
    pub fn canonic(self) -> Self {
        let root = self.__root.0.clone();
        self.canonic_at(root)
    }

    /// Joins all relative paths with the given root so that paths that are defined as:
    ///
    /// ```toml
    /// [profile.default]
    /// src = "src"
    /// out = "./out"
    /// libs = ["lib", "/var/lib"]
    /// ```
    ///
    /// Will be made canonic with the given root:
    ///
    /// ```toml
    /// [profile.default]
    /// src = "<root>/src"
    /// out = "<root>/out"
    /// libs = ["<root>/lib", "/var/lib"]
    /// ```
    #[must_use]
    pub fn canonic_at(mut self, root: impl Into<PathBuf>) -> Self {
        let root = canonic(root);

        fn p(root: &Path, rem: &Path) -> PathBuf {
            canonic(root.join(rem))
        }

        self.src = p(&root, &self.src);
        self.test = p(&root, &self.test);
        self.script = p(&root, &self.script);
        self.out = p(&root, &self.out);
        self.broadcast = p(&root, &self.broadcast);
        self.cache_path = p(&root, &self.cache_path);

        if let Some(build_info_path) = self.build_info_path {
            self.build_info_path = Some(p(&root, &build_info_path));
        }

        self.libs = self.libs.into_iter().map(|lib| p(&root, &lib)).collect();

        self.remappings =
            self.remappings.into_iter().map(|r| RelativeRemapping::new(r.into(), &root)).collect();

        self.allow_paths = self.allow_paths.into_iter().map(|allow| p(&root, &allow)).collect();

        self.include_paths = self.include_paths.into_iter().map(|allow| p(&root, &allow)).collect();

        self.fs_permissions.join_all(&root);

        if let Some(ref mut model_checker) = self.model_checker {
            model_checker.contracts = std::mem::take(&mut model_checker.contracts)
                .into_iter()
                .map(|(path, contracts)| {
                    (format!("{}", p(&root, path.as_ref()).display()), contracts)
                })
                .collect();
        }

        self
    }

    /// Returns a sanitized version of the Config where are paths are set correctly and potential
    /// duplicates are resolved
    ///
    /// See [`Self::canonic`]
    #[must_use]
    pub fn sanitized(self) -> Self {
        let mut config = self.canonic();

        config.sanitize_remappings();

        config.libs.sort_unstable();
        config.libs.dedup();

        config
    }

    /// Cleans up any duplicate `Remapping` and sorts them
    ///
    /// On windows this will convert any `\` in the remapping path into a `/`
    pub fn sanitize_remappings(&mut self) {
        #[cfg(target_os = "windows")]
        {
            // force `/` in remappings on windows
            use path_slash::PathBufExt;
            self.remappings.iter_mut().for_each(|r| {
                r.path.path = r.path.path.to_slash_lossy().into_owned().into();
            });
        }
        // remove any potential duplicates
        self.remappings.sort_unstable();
        self.remappings.dedup();
    }

    /// Returns the directory in which dependencies should be installed
    ///
    /// Returns the first dir from `libs` that is not `node_modules` or `lib` if `libs` is empty
    pub fn install_lib_dir(&self) -> &Path {
        self.libs
            .iter()
            .find(|p| !p.ends_with("node_modules"))
            .map(|p| p.as_path())
            .unwrap_or_else(|| Path::new("lib"))
    }

    /// Serves as the entrypoint for obtaining the project.
    ///
    /// Returns the `Project` configured with all `ylem` and path related values.
    ///
    /// *Note*: this also _cleans_ [`Project::cleanup`] the workspace if `force` is set to true.
    ///
    /// # Example
    ///
    /// ```
    /// use foxar_config::Config;
    /// let config = Config::load_with_root(".").sanitized();
    /// let project = config.project();
    /// ```
    pub fn project(&self) -> Result<Project, YlemError> {
        self.create_project(true, false)
    }

    /// Same as [`Self::project()`] but sets configures the project to not emit artifacts and ignore
    /// cache, caching causes no output until https://github.com/gakonst/ethers-rs/issues/727
    pub fn ephemeral_no_artifacts_project(&self) -> Result<Project, YlemError> {
        self.create_project(false, true)
    }

    fn create_project(&self, cached: bool, no_artifacts: bool) -> Result<Project, YlemError> {
        let mut project = Project::builder()
            .artifacts(self.configured_artifacts_handler())
            .paths(self.project_paths())
            .allowed_path(&self.__root.0)
            .allowed_paths(&self.libs)
            .allowed_paths(&self.allow_paths)
            .include_paths(&self.include_paths)
            .ylem_config(YlemConfig::builder().settings(self.ylem_settings()?).build())
            .ignore_error_codes(self.ignored_error_codes.iter().copied().map(Into::into))
            .set_compiler_severity_filter(if self.deny_warnings {
                Severity::Warning
            } else {
                Severity::Error
            })
            .set_auto_detect(self.is_auto_detect())
            .set_offline(self.offline)
            .set_cached(cached)
            .set_build_info(cached & self.build_info)
            .set_no_artifacts(no_artifacts)
            .build()?;

        if self.force {
            project.cleanup()?;
        }

        if let Some(ylem) = self.ensure_ylem()? {
            project.ylem = ylem;
        }

        Ok(project)
    }

    /// Ensures that the configured version is installed if explicitly set
    ///
    /// If `ylem` is [`YlemReq::Version`] then this will download and install the ylem version if
    /// it's missing, unless the `offline` flag is enabled, in which case an error is thrown.
    ///
    /// If `ylem` is [`YlemReq::Local`] then this will ensure that the path exists.
    fn ensure_ylem(&self) -> Result<Option<Ylem>, YlemError> {
        if let Some(ref ylem) = self.ylem {
            let ylem = match ylem {
                YlemReq::Version(version) => {
                    let v = version.to_string();
                    let mut ylem = Ylem::find_yvm_installed_version(&v)?;
                    if ylem.is_none() {
                        if self.offline {
                            return Err(YlemError::msg(format!(
                                "can't install missing ylem {version} in offline mode"
                            )));
                        }
                        Ylem::blocking_install(version)?;
                        ylem = Ylem::find_yvm_installed_version(&v)?;
                    }
                    ylem
                }
                YlemReq::Local(ylem) => {
                    if !ylem.is_file() {
                        return Err(YlemError::msg(format!(
                            "`ylem` {} does not exist",
                            ylem.display()
                        )));
                    }
                    Some(Ylem::new(ylem))
                }
            };
            return Ok(ylem);
        }

        Ok(None)
    }

    /// Returns whether the compiler version should be auto-detected
    ///
    /// Returns `false` if `ylem_version` is explicitly set, otherwise returns the value of
    /// `auto_detect_ylem`
    pub fn is_auto_detect(&self) -> bool {
        if self.ylem.is_some() {
            return false;
        }
        self.auto_detect_ylem
    }

    /// Whether caching should be enabled for the given network id
    pub fn enable_caching(&self, endpoint: &str, network_id: impl Into<u64>) -> bool {
        !self.no_storage_caching
            && self.rpc_storage_caching.enable_for_network_id(network_id.into())
            && self.rpc_storage_caching.enable_for_endpoint(endpoint)
    }

    /// Returns the `ProjectPathsConfig`  sub set of the config.
    ///
    /// **NOTE**: this uses the paths as they are and does __not__ modify them, see
    /// `[Self::sanitized]`
    ///
    /// # Example
    ///
    /// ```
    /// use foxar_config::Config;
    /// let config = Config::load_with_root(".").sanitized();
    /// let paths = config.project_paths();
    /// ```
    pub fn project_paths(&self) -> ProjectPathsConfig {
        let mut builder = ProjectPathsConfig::builder()
            .cache(self.cache_path.join(SOLIDITY_FILES_CACHE_FILENAME))
            .sources(&self.src)
            .tests(&self.test)
            .scripts(&self.script)
            .artifacts(&self.out)
            .libs(self.libs.clone())
            .remappings(self.get_all_remappings());

        if let Some(build_info_path) = &self.build_info_path {
            builder = builder.build_infos(build_info_path);
        }

        builder.build_with_root(&self.__root.0)
    }

    /// Returns all configured [`Remappings`]
    ///
    /// **Note:** this will add an additional `<src>/=<src path>` remapping here, see
    /// [Self::get_source_dir_remapping()]
    ///
    /// So that
    ///
    /// ```solidity
    /// import "./math/math.sol";
    /// import "contracts/tokens/token.sol";
    /// ```
    ///
    /// in `contracts/contract.sol` are resolved to
    ///
    /// ```text
    /// contracts/tokens/token.sol
    /// contracts/math/math.sol
    /// ```
    pub fn get_all_remappings(&self) -> Vec<Remapping> {
        self.remappings.iter().map(|m| m.clone().into()).collect()
    }

    /// Returns the configured rpc url
    ///
    /// Returns:
    ///    - the matching, resolved url of  `rpc_endpoints` if `eth_rpc_url` is an alias
    ///    - the `eth_rpc_url` as-is if it isn't an alias
    ///
    /// # Example
    ///
    /// ```
<<<<<<< HEAD
    ///
    /// use orbitalis_config::Config;
=======
    /// 
    /// use foxar_config::Config;
>>>>>>> 7b685862
    /// # fn t() {
    ///     let config = Config::with_root("./");
    ///     let rpc_url = config.get_rpc_url().unwrap().unwrap();
    /// # }
    /// ```
    pub fn get_rpc_url(&self) -> Option<Result<Cow<str>, UnresolvedEnvVarError>> {
        let maybe_alias = self.eth_rpc_url.as_ref().or(self.etherscan_api_key.as_ref())?;
        if let Some(alias) = self.get_rpc_url_with_alias(maybe_alias) {
            Some(alias)
        } else {
            Some(Ok(Cow::Borrowed(self.eth_rpc_url.as_deref()?)))
        }
    }

    /// Resolves the given alias to a matching rpc url
    ///
    /// Returns:
    ///    - the matching, resolved url of  `rpc_endpoints` if `maybe_alias` is an alias
    ///    - None otherwise
    ///
    /// # Example
    ///
    /// ```
<<<<<<< HEAD
    ///
    /// use orbitalis_config::Config;
=======
    /// 
    /// use foxar_config::Config;
>>>>>>> 7b685862
    /// # fn t() {
    ///     let config = Config::with_root("./");
    ///     let rpc_url = config.get_rpc_url_with_alias("mainnet").unwrap().unwrap();
    /// # }
    /// ```
    pub fn get_rpc_url_with_alias(
        &self,
        maybe_alias: &str,
    ) -> Option<Result<Cow<str>, UnresolvedEnvVarError>> {
        let mut endpoints = self.rpc_endpoints.clone().resolved();
        Some(endpoints.remove(maybe_alias)?.map(Cow::Owned))
    }

    /// Returns the configured rpc, or the fallback url
    ///
    /// # Example
    ///
    /// ```
<<<<<<< HEAD
    ///
    /// use orbitalis_config::Config;
=======
    /// 
    /// use foxar_config::Config;
>>>>>>> 7b685862
    /// # fn t() {
    ///     let config = Config::with_root("./");
    ///     let rpc_url = config.get_rpc_url_or("http://localhost:8545").unwrap();
    /// # }
    /// ```
    pub fn get_rpc_url_or<'a>(
        &'a self,
        fallback: impl Into<Cow<'a, str>>,
    ) -> Result<Cow<str>, UnresolvedEnvVarError> {
        if let Some(url) = self.get_rpc_url() {
            url
        } else {
            Ok(fallback.into())
        }
    }

    /// Returns the configured rpc or `"http://localhost:8545"` if no `eth_rpc_url` is set
    ///
    /// # Example
    ///
    /// ```
<<<<<<< HEAD
    ///
    /// use orbitalis_config::Config;
=======
    /// 
    /// use foxar_config::Config;
>>>>>>> 7b685862
    /// # fn t() {
    ///     let config = Config::with_root("./");
    ///     let rpc_url = config.get_rpc_url_or_localhost_http().unwrap();
    /// # }
    /// ```
    pub fn get_rpc_url_or_localhost_http(&self) -> Result<Cow<str>, UnresolvedEnvVarError> {
        self.get_rpc_url_or("http://localhost:8545")
    }

    /// Returns the `EtherscanConfig` to use, if any
    ///
    /// Returns
    ///  - the matching `ResolvedEtherscanConfig` of the `etherscan` table if `etherscan_api_key` is
    ///    an alias
    ///  - the Mainnet  `ResolvedEtherscanConfig` if `etherscan_api_key` is set, `None` otherwise
    ///
    /// # Example
    ///
    /// ```
<<<<<<< HEAD
    ///
    /// use orbitalis_config::Config;
=======
    /// 
    /// use foxar_config::Config;
>>>>>>> 7b685862
    /// # fn t() {
    ///     let config = Config::with_root("./");
    ///     let etherscan_config = config.get_etherscan_config().unwrap().unwrap();
    ///     let client = etherscan_config.into_client().unwrap();
    /// # }
    /// ```
    pub fn get_etherscan_config(
        &self,
    ) -> Option<Result<ResolvedEtherscanConfig, EtherscanConfigError>> {
        let maybe_alias = self.etherscan_api_key.as_ref().or(self.eth_rpc_url.as_ref())?;
        if self.etherscan.contains_key(maybe_alias) {
            // etherscan points to an alias in the `etherscan` table, so we try to resolve that
            let mut resolved = self.etherscan.clone().resolved();
            return resolved.remove(maybe_alias);
        }

        // we treat the `etherscan_api_key` as actual API key
        // if no network provided, we assume mainnet
        let network = self.network_id.unwrap_or(Network::Mainnet);
        let api_key = self.etherscan_api_key.as_ref()?;
        ResolvedEtherscanConfig::create(api_key, network).map(Ok)
    }

    /// Same as [`Self::get_etherscan_config()`] but optionally updates the config with the given
    /// `network`, and `etherscan_api_key`
    ///
    /// If not matching alias was found, then this will try to find the first entry in the table
    /// with a matching network id. If an etherscan_api_key is already set it will take precedence
    /// over the network's entry in the table.
    pub fn get_etherscan_config_with_network(
        &self,
        network: Option<impl Into<Network>>,
    ) -> Result<Option<ResolvedEtherscanConfig>, EtherscanConfigError> {
        let network = network.map(Into::into);
        if let Some(maybe_alias) = self.etherscan_api_key.as_ref().or(self.eth_rpc_url.as_ref()) {
            if self.etherscan.contains_key(maybe_alias) {
                return self.etherscan.clone().resolved().remove(maybe_alias).transpose();
            }
        }

        // try to find by comparing network IDs after resolving
        if let Some(res) =
            network.and_then(|network| self.etherscan.clone().resolved().find_network(network))
        {
            match (res, self.etherscan_api_key.as_ref()) {
                (Ok(mut config), Some(key)) => {
                    // we update the key, because if an etherscan_api_key is set, it should take
                    // precedence over the entry, since this is usually set via env var or CLI args.
                    config.key = key.clone();
                    return Ok(Some(config));
                }
                (Ok(config), None) => return Ok(Some(config)),
                (Err(err), None) => return Err(err),
                (Err(_), Some(_)) => {
                    // use the etherscan key as fallback
                }
            }
        }

        // etherscan fallback via API key
        if let Some(key) = self.etherscan_api_key.as_ref() {
            let network = network.or(self.network_id).unwrap_or_default();
            return Ok(ResolvedEtherscanConfig::create(key, network));
        }

        Ok(None)
    }

    /// Helper function to just get the API key
    pub fn get_etherscan_api_key(&self, network: Option<impl Into<Network>>) -> Option<String> {
        self.get_etherscan_config_with_network(network).ok().flatten().map(|c| c.key)
    }

    /// Returns the remapping for the project's _src_ directory
    ///
    /// **Note:** this will add an additional `<src>/=<src path>` remapping here so imports that
    /// look like `import {Foo} from "src/Foo.sol";` are properly resolved.
    ///
    /// This is due the fact that `ylem`'s VFS resolves [direct imports](https://docs.soliditylang.org/en/develop/path-resolution.html#direct-imports) that start with the source directory's name.
    pub fn get_source_dir_remapping(&self) -> Option<Remapping> {
        get_dir_remapping(&self.src)
    }

    /// Returns the remapping for the project's _test_ directory, but only if it exists
    pub fn get_test_dir_remapping(&self) -> Option<Remapping> {
        if self.__root.0.join(&self.test).exists() {
            get_dir_remapping(&self.test)
        } else {
            None
        }
    }

    /// Returns the remapping for the project's _script_ directory, but only if it exists
    pub fn get_script_dir_remapping(&self) -> Option<Remapping> {
        if self.__root.0.join(&self.script).exists() {
            get_dir_remapping(&self.script)
        } else {
            None
        }
    }

    /// Returns the `Optimizer` based on the configured settings
    pub fn optimizer(&self) -> Optimizer {
        // only configure optimizer settings if optimizer is enabled
        let details = if self.optimizer { self.optimizer_details.clone() } else { None };

        Optimizer { enabled: Some(self.optimizer), runs: Some(self.optimizer_runs), details }
    }

    /// returns the [`corebc_ylem::ConfigurableArtifacts`] for this config, that includes the
    /// `extra_output` fields
    pub fn configured_artifacts_handler(&self) -> ConfigurableArtifacts {
        let mut extra_output = self.extra_output.clone();
        // Sourcify verification requires ylem metadata output. Since, it doesn't
        // affect the UX & performance of the compiler, output the metadata files
        // by default.
        // For more info see: <https://github.com/foxar-rs/foxar/issues/2795>
        // Metadata is not emitted as separate file because this breaks typenetwork support: <https://github.com/foxar-rs/foxar/issues/2969>
        if !extra_output.contains(&ContractOutputSelection::Metadata) {
            extra_output.push(ContractOutputSelection::Metadata);
        }

        ConfigurableArtifacts::new(extra_output, self.extra_output_files.clone())
    }

    /// Parses all libraries in the form of
    /// `<file>:<lib>:<addr>`
    pub fn parsed_libraries(&self) -> Result<Libraries, YlemError> {
        Libraries::parse(&self.libraries)
    }

    /// Returns the configured `ylem` `Settings` that includes:
    ///   - all libraries
    ///   - the optimizer (including details, if configured)
    ///   - cvm version
    pub fn ylem_settings(&self) -> Result<Settings, YlemError> {
        let libraries = self.parsed_libraries()?.with_applied_remappings(&self.project_paths());
        let optimizer = self.optimizer();

        // By default if no targets are specifically selected the model checker uses all targets.
        // This might be too much here, so only enable assertion checks.
        // If users wish to enable all options they need to do so explicitly.
        let mut model_checker = self.model_checker.clone();
        if let Some(ref mut model_checker_settings) = model_checker {
            if model_checker_settings.targets.is_none() {
                model_checker_settings.targets = Some(vec![ModelCheckerTarget::Assert]);
            }
        }

        let mut settings = Settings {
            optimizer,
            evm_version: Some(self.cvm_version),
            libraries,
            metadata: Some(SettingsMetadata {
                use_literal_content: Some(self.use_literal_content),
                bytecode_hash: Some(self.bytecode_hash),
                cbor_metadata: None,
            }),
            debug: self.revert_strings.map(|revert_strings| DebuggingSettings {
                revert_strings: Some(revert_strings),
                debug_info: Vec::new(),
            }),
            model_checker,
            ..Default::default()
        }
        .with_extra_output(self.configured_artifacts_handler().output_selection())
        .with_ast();

        if self.via_ir {
            settings = settings.with_via_ir();
        }

        Ok(settings)
    }

    /// Returns the default figment
    ///
    /// The default figment reads from the following sources, in ascending
    /// priority order:
    ///
    ///   1. [`Config::default()`] (see [defaults](#defaults))
    ///   2. `foxar.toml` _or_ filename in `FOXAR_CONFIG` environment variable
    ///   3. `FOXAR_` prefixed environment variables
    ///
    /// The profile selected is the value set in the `FOXAR_PROFILE`
    /// environment variable. If it is not set, it defaults to `default`.
    ///
    /// # Example
    ///
    /// ```rust
    /// use foxar_config::Config;
    /// use serde::Deserialize;
    ///
    /// let my_config = Config::figment().extract::<Config>();
    /// ```
    pub fn figment() -> Figment {
        Config::default().into()
    }

    /// Returns the default figment enhanced with additional context extracted from the provided
    /// root, like remappings and directories.
    ///
    /// # Example
    ///
    /// ```rust
    /// use foxar_config::Config;
    /// use serde::Deserialize;
    ///
    /// let my_config = Config::figment_with_root(".").extract::<Config>();
    /// ```
    pub fn figment_with_root(root: impl Into<PathBuf>) -> Figment {
        Self::with_root(root).into()
    }

    /// Creates a new Config that adds additional context extracted from the provided root.
    ///
    /// # Example
    ///
    /// ```rust
    /// use foxar_config::Config;
    /// let my_config = Config::with_root(".");
    /// ```
    pub fn with_root(root: impl Into<PathBuf>) -> Self {
        // autodetect paths
        let root = root.into();
        let paths = ProjectPathsConfig::builder().build_with_root(&root);
        let artifacts: PathBuf = paths.artifacts.file_name().unwrap().into();
        Config {
            __root: paths.root.into(),
            src: paths.sources.file_name().unwrap().into(),
            out: artifacts.clone(),
            libs: paths.libraries.into_iter().map(|lib| lib.file_name().unwrap().into()).collect(),
            remappings: paths
                .remappings
                .into_iter()
                .map(|r| RelativeRemapping::new(r, &root))
                .collect(),
            fs_permissions: FsPermissions::new([PathPermission::read(artifacts)]),
            ..Config::default()
        }
    }

    /// Returns the default config but with hardhat paths
    pub fn hardhat() -> Self {
        Config {
            src: "contracts".into(),
            out: "artifacts".into(),
            libs: vec!["node_modules".into()],
            ..Config::default()
        }
    }

    /// Returns the default config that uses dapptools style paths
    pub fn dapptools() -> Self {
        Config {
            network_id: Some(Network::Private(99)),
            block_timestamp: 0,
            block_number: 0,
            ..Config::default()
        }
    }

    /// Extracts a basic subset of the config, used for initialisations.
    ///
    /// # Example
    ///
    /// ```rust
    /// use foxar_config::Config;
    /// let my_config = Config::with_root(".").into_basic();
    /// ```
    pub fn into_basic(self) -> BasicConfig {
        BasicConfig {
            profile: self.profile,
            src: self.src,
            out: self.out,
            libs: self.libs,
            remappings: self.remappings,
        }
    }

    /// Updates the `foxar.toml` file for the given `root` based on the provided closure.
    ///
    /// **Note:** the closure will only be invoked if the `foxar.toml` file exists, See
    /// [Self::get_config_path()] and if the closure returns `true`.
    pub fn update_at<F>(root: impl Into<PathBuf>, f: F) -> eyre::Result<()>
    where
        F: FnOnce(&Config, &mut toml_edit::Document) -> bool,
    {
        let config = Self::load_with_root(root).sanitized();
        config.update(|doc| f(&config, doc))
    }

    /// Updates the `foxar.toml` file this `Config` ias based on with the provided closure.
    ///
    /// **Note:** the closure will only be invoked if the `foxar.toml` file exists, See
    /// [Self::get_config_path()] and if the closure returns `true`
    pub fn update<F>(&self, f: F) -> eyre::Result<()>
    where
        F: FnOnce(&mut toml_edit::Document) -> bool,
    {
        let file_path = self.get_config_path();
        if !file_path.exists() {
            return Ok(());
        }
        let contents = fs::read_to_string(&file_path)?;
        let mut doc = contents.parse::<toml_edit::Document>()?;
        if f(&mut doc) {
            fs::write(file_path, doc.to_string())?;
        }
        Ok(())
    }

    /// Sets the `libs` entry inside a `foxar.toml` file but only if it exists
    ///
    /// # Errors
    ///
    /// An error if the `foxar.toml` could not be parsed.
    pub fn update_libs(&self) -> eyre::Result<()> {
        self.update(|doc| {
            let profile = self.profile.as_str().as_str();
            let root = &self.__root.0;
            let libs: toml_edit::Value = self
                .libs
                .iter()
                .map(|path| {
                    let path =
                        if let Ok(relative) = path.strip_prefix(root) { relative } else { path };
                    toml_edit::Value::from(&*path.to_string_lossy())
                })
                .collect();
            let libs = toml_edit::value(libs);
            doc[Config::PROFILE_SECTION][profile]["libs"] = libs;
            true
        })
    }

    /// Serialize the config type as a String of TOML.
    ///
    /// This serializes to a table with the name of the profile
    ///
    /// ```toml
    /// [profile.default]
    /// src = "src"
    /// out = "out"
    /// libs = ["lib"]
    /// # ...
    /// ```
    pub fn to_string_pretty(&self) -> Result<String, toml::ser::Error> {
        // serializing to value first to prevent `ValueAfterTable` errors
        let mut value = toml::Value::try_from(self)?;
        // Config map always gets serialized as a table
        let value_table = value.as_table_mut().unwrap();
        // remove standalone sections from inner table
        let standalone_sections = Config::STANDALONE_SECTIONS
            .iter()
            .filter_map(|section| {
                let section = section.to_string();
                value_table.remove(&section).map(|value| (section, value))
            })
            .collect::<Vec<_>>();
        // wrap inner table in [profile.<profile>]
        let mut wrapping_table = [(
            Config::PROFILE_SECTION.into(),
            toml::Value::Table([(self.profile.to_string(), value)].into_iter().collect()),
        )]
        .into_iter()
        .collect::<toml::map::Map<_, _>>();
        // insert standalone sections
        for (section, value) in standalone_sections {
            wrapping_table.insert(section, value);
        }
        // stringify
        toml::to_string_pretty(&toml::Value::Table(wrapping_table))
    }

    /// Returns the path to the `foxar.toml`  of this `Config`
    pub fn get_config_path(&self) -> PathBuf {
        self.__root.0.join(Config::FILE_NAME)
    }

    /// Returns the selected profile
    ///
    /// If the `FOXAR_PROFILE` env variable is not set, this returns the `DEFAULT_PROFILE`
    pub fn selected_profile() -> Profile {
        Profile::from_env_or("FOXAR_PROFILE", Config::DEFAULT_PROFILE)
    }

    /// Returns the path to foxar's global toml file that's stored at
    /// `~/.foxar/foxar.toml`
    pub fn foxar_dir_toml() -> Option<PathBuf> {
        Self::foxar_dir().map(|p| p.join(Config::FILE_NAME))
    }

    /// Returns the path to foxar's config dir `~/.foxar/`
    pub fn foxar_dir() -> Option<PathBuf> {
        dirs_next::home_dir().map(|p| p.join(Config::FOXAR_DIR_NAME))
    }

    /// Returns the path to foxar's cache dir `~/.foxar/cache`
    pub fn foxar_cache_dir() -> Option<PathBuf> {
        Self::foxar_dir().map(|p| p.join("cache"))
    }

    /// Returns the path to foxar rpc cache dir `~/.foxar/cache/rpc`
    pub fn foxar_rpc_cache_dir() -> Option<PathBuf> {
        Some(Self::foxar_cache_dir()?.join("rpc"))
    }
    /// Returns the path to foxar network's cache dir `~/.foxar/cache/rpc/<network>`
    pub fn foxar_network_cache_dir(network_id: impl Into<Network>) -> Option<PathBuf> {
        Some(Self::foxar_rpc_cache_dir()?.join(network_id.into().to_string()))
    }

    /// Returns the path to foxar's etherscan cache dir `~/.foxar/cache/etherscan`
    pub fn foxar_etherscan_cache_dir() -> Option<PathBuf> {
        Some(Self::foxar_cache_dir()?.join("etherscan"))
    }

    /// Returns the path to foxar's etherscan cache dir for `network_id`
    /// `~/.foxar/cache/etherscan/<network>`
    pub fn foxar_etherscan_network_cache_dir(network_id: impl Into<Network>) -> Option<PathBuf> {
        Some(Self::foxar_etherscan_cache_dir()?.join(network_id.into().to_string()))
    }

    /// Returns the path to the cache dir of the `block` on the `network`
    /// `~/.foxar/cache/rpc/<network>/<block>
    pub fn foxar_block_cache_dir(network_id: impl Into<Network>, block: u64) -> Option<PathBuf> {
        Some(Self::foxar_network_cache_dir(network_id)?.join(format!("{block}")))
    }

    /// Returns the path to the cache file of the `block` on the `network`
    /// `~/.foxar/cache/rpc/<network>/<block>/storage.json`
    pub fn foxar_block_cache_file(network_id: impl Into<Network>, block: u64) -> Option<PathBuf> {
        Some(Self::foxar_block_cache_dir(network_id, block)?.join("storage.json"))
    }

    #[doc = r#"Returns the path to `foxar`'s data directory inside the user's data directory
    |Platform | Value                                 | Example                          |
    | ------- | ------------------------------------- | -------------------------------- |
    | Linux   | `$XDG_CONFIG_HOME` or `$HOME`/.config/foxar | /home/alice/.config/foxar|
    | macOS   | `$HOME`/Library/Application Support/foxar   | /Users/Alice/Library/Application Support/foxar |
    | Windows | `{FOLDERID_RoamingAppData}/foxar`           | C:\Users\Alice\AppData\Roaming/foxar   |
    "#]
    pub fn data_dir() -> eyre::Result<PathBuf> {
        let path = dirs_next::data_dir().wrap_err("Failed to find data directory")?.join("foxar");
        std::fs::create_dir_all(&path).wrap_err("Failed to create module directory")?;
        Ok(path)
    }

    /// Returns the path to the `foxar.toml` file, the file is searched for in
    /// the current working directory and all parent directories until the root,
    /// and the first hit is used.
    ///
    /// If this search comes up empty, then it checks if a global `foxar.toml` exists at
    /// `~/.foxar/foxar.tol`, see [`Self::foxar_dir_toml()`]
    pub fn find_config_file() -> Option<PathBuf> {
        fn find(path: &Path) -> Option<PathBuf> {
            if path.is_absolute() {
                return match path.is_file() {
                    true => Some(path.to_path_buf()),
                    false => None,
                };
            }
            let cwd = std::env::current_dir().ok()?;
            let mut cwd = cwd.as_path();
            loop {
                let file_path = cwd.join(path);
                if file_path.is_file() {
                    return Some(file_path);
                }
                cwd = cwd.parent()?;
            }
        }
        find(Env::var_or("FOXAR_CONFIG", Config::FILE_NAME).as_ref())
            .or_else(|| Self::foxar_dir_toml().filter(|p| p.exists()))
    }

    /// Clears the foxar cache
    pub fn clean_foxar_cache() -> eyre::Result<()> {
        if let Some(cache_dir) = Config::foxar_cache_dir() {
            let path = cache_dir.as_path();
            let _ = fs::remove_dir_all(path);
        } else {
            eyre::bail!("failed to get foxar_cache_dir");
        }

        Ok(())
    }

    /// Clears the foxar cache for `network`
    pub fn clean_foxar_network_cache(network: Network) -> eyre::Result<()> {
        if let Some(cache_dir) = Config::foxar_network_cache_dir(network) {
            let path = cache_dir.as_path();
            let _ = fs::remove_dir_all(path);
        } else {
            eyre::bail!("failed to get foxar_network_cache_dir");
        }

        Ok(())
    }

    /// Clears the foxar cache for `network` and `block`
    pub fn clean_foxar_block_cache(network: Network, block: u64) -> eyre::Result<()> {
        if let Some(cache_dir) = Config::foxar_block_cache_dir(network, block) {
            let path = cache_dir.as_path();
            let _ = fs::remove_dir_all(path);
        } else {
            eyre::bail!("failed to get foxar_block_cache_dir");
        }

        Ok(())
    }

    /// Clears the foxar etherscan cache
    pub fn clean_foxar_etherscan_cache() -> eyre::Result<()> {
        if let Some(cache_dir) = Config::foxar_etherscan_cache_dir() {
            let path = cache_dir.as_path();
            let _ = fs::remove_dir_all(path);
        } else {
            eyre::bail!("failed to get foxar_etherscan_cache_dir");
        }

        Ok(())
    }

    /// Clears the foxar etherscan cache for `network`
    pub fn clean_foxar_etherscan_network_cache(network: Network) -> eyre::Result<()> {
        if let Some(cache_dir) = Config::foxar_etherscan_network_cache_dir(network) {
            let path = cache_dir.as_path();
            let _ = fs::remove_dir_all(path);
        } else {
            eyre::bail!("failed to get foxar_etherscan_cache_dir for network: {}", network);
        }

        Ok(())
    }

    /// List the data in the foxar cache
    pub fn list_foxar_cache() -> eyre::Result<Cache> {
        if let Some(cache_dir) = Config::foxar_rpc_cache_dir() {
            let mut cache = Cache { networks: vec![] };
            if !cache_dir.exists() {
                return Ok(cache);
            }
            if let Ok(entries) = cache_dir.as_path().read_dir() {
                for entry in entries.flatten().filter(|x| x.path().is_dir()) {
                    match Network::from_str(&entry.file_name().to_string_lossy()) {
                        Ok(network) => {
                            cache.networks.push(Self::list_foxar_network_cache(network)?)
                        }
                        Err(_) => continue,
                    }
                }
                Ok(cache)
            } else {
                eyre::bail!("failed to access foxar_cache_dir");
            }
        } else {
            eyre::bail!("failed to get foxar_cache_dir");
        }
    }

    /// List the cached data for `network`
    pub fn list_foxar_network_cache(network: Network) -> eyre::Result<NetworkCache> {
        let block_explorer_data_size = match Config::foxar_etherscan_network_cache_dir(network) {
            Some(cache_dir) => Self::get_cached_block_explorer_data(&cache_dir)?,
            None => {
                warn!("failed to access foxar_etherscan_network_cache_dir");
                0
            }
        };

        if let Some(cache_dir) = Config::foxar_network_cache_dir(network) {
            let blocks = Self::get_cached_blocks(&cache_dir)?;
            Ok(NetworkCache {
                name: network.to_string(),
                blocks,
                block_explorer: block_explorer_data_size,
            })
        } else {
            eyre::bail!("failed to get foxar_network_cache_dir");
        }
    }

    //The path provided to this function should point to a cached network folder
    fn get_cached_blocks(network_path: &Path) -> eyre::Result<Vec<(String, u64)>> {
        let mut blocks = vec![];
        if !network_path.exists() {
            return Ok(blocks);
        }
        for block in network_path.read_dir()?.flatten().filter(|x| x.file_type().unwrap().is_dir())
        {
            let filepath = block.path().join("storage.json");
            blocks.push((
                block.file_name().to_string_lossy().into_owned(),
                fs::metadata(filepath)?.len(),
            ));
        }
        Ok(blocks)
    }

    //The path provided to this function should point to the etherscan cache for a network
    fn get_cached_block_explorer_data(network_path: &Path) -> eyre::Result<u64> {
        if !network_path.exists() {
            return Ok(0);
        }

        fn dir_size_recursive(mut dir: fs::ReadDir) -> eyre::Result<u64> {
            dir.try_fold(0, |acc, file| {
                let file = file?;
                let size = match file.metadata()? {
                    data if data.is_dir() => dir_size_recursive(fs::read_dir(file.path())?)?,
                    data => data.len(),
                };
                Ok(acc + size)
            })
        }

        dir_size_recursive(fs::read_dir(network_path)?)
    }

    fn merge_toml_provider(
        mut figment: Figment,
        toml_provider: impl Provider,
        profile: Profile,
    ) -> Figment {
        figment = figment.select(profile.clone());

        // add warnings
        figment = {
            let warnings = WarningsProvider::for_figment(&toml_provider, &figment);
            figment.merge(warnings)
        };

        // use [profile.<profile>] as [<profile>]
        let mut profiles = vec![Config::DEFAULT_PROFILE];
        if profile != Config::DEFAULT_PROFILE {
            profiles.push(profile.clone());
        }
        let provider = toml_provider.strict_select(profiles);

        // apply any key fixes
        let provider = BackwardsCompatTomlProvider(ForcedSnakeCaseData(provider));

        // merge the default profile as a base
        if profile != Config::DEFAULT_PROFILE {
            figment = figment.merge(provider.rename(Config::DEFAULT_PROFILE, profile.clone()));
        }
        // merge special keys into config
        for standalone_key in Config::STANDALONE_SECTIONS {
            if let Some(fallback) = STANDALONE_FALLBACK_SECTIONS.get(standalone_key) {
                figment = figment.merge(
                    provider
                        .fallback(standalone_key, fallback)
                        .wrap(profile.clone(), standalone_key),
                );
            } else {
                figment = figment.merge(provider.wrap(profile.clone(), standalone_key));
            }
        }
        // merge the profile
        figment = figment.merge(provider);
        figment
    }
}

impl From<Config> for Figment {
    fn from(c: Config) -> Figment {
        let profile = Config::selected_profile();
        let mut figment = Figment::default().merge(DappHardhatDirProvider(&c.__root.0));

        // merge global foxar.toml file
        if let Some(global_toml) = Config::foxar_dir_toml().filter(|p| p.exists()) {
            figment = Config::merge_toml_provider(
                figment,
                TomlFileProvider::new(None, global_toml).cached(),
                profile.clone(),
            );
        }
        // merge local foxar.toml file
        figment = Config::merge_toml_provider(
            figment,
            TomlFileProvider::new(Some("FOXAR_CONFIG"), c.__root.0.join(Config::FILE_NAME))
                .cached(),
            profile.clone(),
        );

        // merge environment variables
        figment = figment
            .merge(
                Env::prefixed("DAPP_")
                    .ignore(&["REMAPPINGS", "LIBRARIES", "FFI", "FS_PERMISSIONS"])
                    .global(),
            )
            .merge(
                Env::prefixed("DAPP_TEST_")
                    .ignore(&["CACHE", "FUZZ_RUNS", "DEPTH", "FFI", "FS_PERMISSIONS"])
                    .global(),
            )
            .merge(DappEnvCompatProvider)
            .merge(Env::raw().only(&["ETHERSCAN_API_KEY"]))
            .merge(
                Env::prefixed("FOXAR_")
                    .ignore(&["PROFILE", "REMAPPINGS", "LIBRARIES", "FFI", "FS_PERMISSIONS"])
                    .map(|key| {
                        let key = key.as_str();
                        if Config::STANDALONE_SECTIONS.iter().any(|section| {
                            key.starts_with(&format!("{}_", section.to_ascii_uppercase()))
                        }) {
                            key.replacen('_', ".", 1).into()
                        } else {
                            key.into()
                        }
                    })
                    .global(),
            )
            .select(profile.clone());

        // we try to merge remappings after we've merged all other providers, this prevents
        // redundant fs lookups to determine the default remappings that are eventually updated by
        // other providers, like the toml file
        let remappings = RemappingsProvider {
            auto_detect_remappings: figment
                .extract_inner::<bool>("auto_detect_remappings")
                .unwrap_or(true),
            lib_paths: figment
                .extract_inner::<Vec<PathBuf>>("libs")
                .map(Cow::Owned)
                .unwrap_or_else(|_| Cow::Borrowed(&c.libs)),
            root: &c.__root.0,
            remappings: figment.extract_inner::<Vec<Remapping>>("remappings"),
        };
        let merge = figment.merge(remappings);

        Figment::from(c).merge(merge).select(profile)
    }
}

/// Wrapper type for `regex::Regex` that implements `PartialEq`
#[derive(Debug, Clone, Deserialize, Serialize)]
#[serde(transparent)]
pub struct RegexWrapper {
    #[serde(with = "serde_regex")]
    inner: regex::Regex,
}

impl std::ops::Deref for RegexWrapper {
    type Target = regex::Regex;

    fn deref(&self) -> &Self::Target {
        &self.inner
    }
}

impl std::cmp::PartialEq for RegexWrapper {
    fn eq(&self, other: &Self) -> bool {
        self.as_str() == other.as_str()
    }
}

impl From<RegexWrapper> for regex::Regex {
    fn from(wrapper: RegexWrapper) -> Self {
        wrapper.inner
    }
}

impl From<regex::Regex> for RegexWrapper {
    fn from(re: Regex) -> Self {
        RegexWrapper { inner: re }
    }
}

/// Ser/de `globset::Glob` explicitly to handle `Option<Glob>` properly
pub(crate) mod from_opt_glob {
    use serde::{Deserialize, Deserializer, Serializer};

    pub fn serialize<S>(value: &Option<globset::Glob>, serializer: S) -> Result<S::Ok, S::Error>
    where
        S: Serializer,
    {
        match value {
            Some(glob) => serializer.serialize_str(glob.glob()),
            None => serializer.serialize_none(),
        }
    }

    pub fn deserialize<'de, D>(deserializer: D) -> Result<Option<globset::Glob>, D::Error>
    where
        D: Deserializer<'de>,
    {
        let s: Option<String> = Option::deserialize(deserializer)?;
        if let Some(s) = s {
            return Ok(Some(globset::Glob::new(&s).map_err(serde::de::Error::custom)?));
        }
        Ok(None)
    }
}

/// A helper wrapper around the root path used during Config detection
#[derive(Debug, PartialEq, Eq, Hash, Clone, PartialOrd, Ord, Deserialize, Serialize)]
#[serde(transparent)]
pub struct RootPath(pub PathBuf);

impl Default for RootPath {
    fn default() -> Self {
        ".".into()
    }
}

impl<P: Into<PathBuf>> From<P> for RootPath {
    fn from(p: P) -> Self {
        RootPath(p.into())
    }
}

impl AsRef<Path> for RootPath {
    fn as_ref(&self) -> &Path {
        &self.0
    }
}

/// Parses a config profile
///
/// All `Profile` date is ignored by serde, however the `Config::to_string_pretty` includes it and
/// returns a toml table like
///
/// ```toml
/// #[profile.default]
/// src = "..."
/// ```
/// This ignores the `#[profile.default]` part in the toml
pub fn parse_with_profile<T: serde::de::DeserializeOwned>(
    s: &str,
) -> Result<Option<(Profile, T)>, Error> {
    let figment = Config::merge_toml_provider(
        Figment::new(),
        Toml::string(s).nested(),
        Config::DEFAULT_PROFILE,
    );
    if figment.profiles().any(|p| p == Config::DEFAULT_PROFILE) {
        Ok(Some((Config::DEFAULT_PROFILE, figment.select(Config::DEFAULT_PROFILE).extract()?)))
    } else {
        Ok(None)
    }
}

impl Provider for Config {
    fn metadata(&self) -> Metadata {
        Metadata::named("Foxar Config")
    }

    #[track_caller]
    fn data(&self) -> Result<Map<Profile, Dict>, figment::Error> {
        let mut data = Serialized::defaults(self).data()?;
        if let Some(entry) = data.get_mut(&self.profile) {
            entry.insert("root".to_string(), Value::serialize(self.__root.clone())?);
        }
        Ok(data)
    }

    fn profile(&self) -> Option<Profile> {
        Some(self.profile.clone())
    }
}

impl Default for Config {
    fn default() -> Self {
        Self {
            profile: Self::DEFAULT_PROFILE,
            fs_permissions: FsPermissions::new([PathPermission::read("out")]),
            __root: Default::default(),
            src: "src".into(),
            test: "test".into(),
            script: "script".into(),
            out: "out".into(),
            libs: vec!["lib".into()],
            cache: true,
            cache_path: "cache".into(),
            broadcast: "broadcast".into(),
            allow_paths: vec![],
            include_paths: vec![],
            force: false,
            cvm_version: CvmVersion::Istanbul,
            energy_reports: vec!["*".to_string()],
            energy_reports_ignore: vec![],
            ylem: None,
            auto_detect_ylem: true,
            offline: false,
            optimizer: true,
            optimizer_runs: 200,
            optimizer_details: None,
            model_checker: None,
            extra_output: Default::default(),
            extra_output_files: Default::default(),
            names: false,
            sizes: false,
            test_pattern: None,
            test_pattern_inverse: None,
            contract_pattern: None,
            contract_pattern_inverse: None,
            path_pattern: None,
            path_pattern_inverse: None,
            fuzz: Default::default(),
            invariant: Default::default(),
            ffi: false,
            sender: Config::default_sender(&Network::Mainnet),
            tx_origin: Config::default_sender(&Network::Mainnet),
            initial_balance: U256::from(0xffffffffffffffffffffffffu128),
            block_number: 1,
            fork_block_number: None,
            network_id: Some(Network::Mainnet),
            energy_limit: i64::MAX.into(),
            code_size_limit: None,
            energy_price: None,
            block_coinbase: Address::from_str("cb540000000000000000000000000000000000000000")
                .unwrap(),
            block_timestamp: 1,
            block_difficulty: 0,
            block_energy_limit: None,
            memory_limit: 2u64.pow(25),
            eth_rpc_url: None,
            etherscan_api_key: None,
            verbosity: 0,
            remappings: vec![],
            auto_detect_remappings: true,
            libraries: vec![],
            ignored_error_codes: vec![
                SolidityErrorCode::SpdxLicenseNotProvided,
                SolidityErrorCode::ContractExceeds24576Bytes,
                SolidityErrorCode::ContractInitCodeSizeExceeds49152Bytes,
            ],
            deny_warnings: false,
            via_ir: false,
            rpc_storage_caching: Default::default(),
            rpc_endpoints: Default::default(),
            etherscan: Default::default(),
            no_storage_caching: false,
            no_rpc_rate_limit: false,
            use_literal_content: false,
            bytecode_hash: BytecodeHash::Ipfs,
            cbor_metadata: false,
            revert_strings: None,
            sparse_mode: false,
            build_info: false,
            build_info_path: None,
            fmt: Default::default(),
            doc: Default::default(),
            __non_exhaustive: (),
            __warnings: vec![],
        }
    }
}

/// Wrapper for the config's `energy_limit` value necessary because toml-rs can't handle larger number because integers are stored signed: <https://github.com/alexcrichton/toml-rs/issues/256>
///
/// Due to this limitation this type will be serialized/deserialized as String if it's larger than
/// `i64`
#[derive(Debug, Clone, Copy, PartialEq, Eq)]
pub struct EnergyLimit(pub u64);

impl From<u64> for EnergyLimit {
    fn from(energy: u64) -> Self {
        Self(energy)
    }
}
impl From<i64> for EnergyLimit {
    fn from(energy: i64) -> Self {
        Self(energy as u64)
    }
}
impl From<i32> for EnergyLimit {
    fn from(energy: i32) -> Self {
        Self(energy as u64)
    }
}
impl From<u32> for EnergyLimit {
    fn from(energy: u32) -> Self {
        Self(energy as u64)
    }
}

impl From<EnergyLimit> for u64 {
    fn from(energy: EnergyLimit) -> Self {
        energy.0
    }
}

impl Serialize for EnergyLimit {
    fn serialize<S>(&self, serializer: S) -> Result<S::Ok, S::Error>
    where
        S: Serializer,
    {
        if self.0 > i64::MAX as u64 {
            serializer.serialize_str(&self.0.to_string())
        } else {
            serializer.serialize_u64(self.0)
        }
    }
}

impl<'de> Deserialize<'de> for EnergyLimit {
    fn deserialize<D>(deserializer: D) -> Result<Self, D::Error>
    where
        D: Deserializer<'de>,
    {
        use serde::de::Error;

        #[derive(Deserialize)]
        #[serde(untagged)]
        enum Energy {
            Number(u64),
            Text(String),
        }

        let energy = match Energy::deserialize(deserializer)? {
            Energy::Number(num) => EnergyLimit(num),
            Energy::Text(s) => match s.as_str() {
                "max" | "MAX" | "Max" | "u64::MAX" | "u64::Max" => EnergyLimit(u64::MAX),
                s => EnergyLimit(s.parse().map_err(D::Error::custom)?),
            },
        };

        Ok(energy)
    }
}

/// Variants for selecting the [`Ylem`] instance
#[derive(Debug, Clone, Eq, PartialEq, Serialize, Deserialize)]
#[serde(untagged)]
pub enum YlemReq {
    /// Requires a specific ylem version, that's either already installed (via `yvm`) or will be
    /// auto installed (via `yvm`)
    Version(Version),
    /// Path to an existing local ylem installation
    Local(PathBuf),
}

impl<T: AsRef<str>> From<T> for YlemReq {
    fn from(s: T) -> Self {
        let s = s.as_ref();
        if let Ok(v) = Version::from_str(s) {
            YlemReq::Version(v)
        } else {
            YlemReq::Local(s.into())
        }
    }
}

/// A convenience provider to retrieve a toml file.
/// This will return an error if the env var is set but the file does not exist
struct TomlFileProvider {
    pub env_var: Option<&'static str>,
    pub default: PathBuf,
    pub cache: Option<Result<Map<Profile, Dict>, Error>>,
}

impl TomlFileProvider {
    fn new(env_var: Option<&'static str>, default: impl Into<PathBuf>) -> Self {
        Self { env_var, default: default.into(), cache: None }
    }

    fn env_val(&self) -> Option<String> {
        self.env_var.and_then(Env::var)
    }

    fn file(&self) -> PathBuf {
        self.env_val().map(PathBuf::from).unwrap_or_else(|| self.default.clone())
    }

    fn is_missing(&self) -> bool {
        if let Some(file) = self.env_val() {
            let path = Path::new(&file);
            if !path.exists() {
                return true;
            }
        }
        false
    }

    pub fn cached(mut self) -> Self {
        self.cache = Some(self.read());
        self
    }

    fn read(&self) -> Result<Map<Profile, Dict>, Error> {
        use serde::de::Error as _;
        if let Some(file) = self.env_val() {
            let path = Path::new(&file);
            if !path.exists() {
                return Err(Error::custom(format!(
                    "Config file `{}` set in env var `{}` does not exist",
                    file,
                    self.env_var.unwrap()
                )));
            }
            Toml::file(file)
        } else {
            Toml::file(&self.default)
        }
        .nested()
        .data()
    }
}

impl Provider for TomlFileProvider {
    fn metadata(&self) -> Metadata {
        if self.is_missing() {
            Metadata::named("TOML file provider")
        } else {
            Toml::file(self.file()).nested().metadata()
        }
    }

    fn data(&self) -> Result<Map<Profile, Dict>, Error> {
        if let Some(cache) = self.cache.as_ref() {
            cache.clone()
        } else {
            self.read()
        }
    }
}

/// A Provider that ensures all keys are snake case if they're not standalone sections, See
/// `Config::STANDALONE_SECTIONS`
struct ForcedSnakeCaseData<P>(P);

impl<P: Provider> Provider for ForcedSnakeCaseData<P> {
    fn metadata(&self) -> Metadata {
        self.0.metadata()
    }

    fn data(&self) -> Result<Map<Profile, Dict>, Error> {
        let mut map = Map::new();
        for (profile, dict) in self.0.data()? {
            if Config::STANDALONE_SECTIONS.contains(&profile.as_ref()) {
                // don't force snake case for keys in standalone sections
                map.insert(profile, dict);
                continue;
            }
            map.insert(profile, dict.into_iter().map(|(k, v)| (k.to_snake_case(), v)).collect());
        }
        Ok(map)
    }
}

/// A Provider that handles breaking changes in toml files
struct BackwardsCompatTomlProvider<P>(P);

impl<P: Provider> Provider for BackwardsCompatTomlProvider<P> {
    fn metadata(&self) -> Metadata {
        self.0.metadata()
    }

    fn data(&self) -> Result<Map<Profile, Dict>, Error> {
        let mut map = Map::new();
        let ylem_env = std::env::var("FOXAR_YLEM_VERSION")
            .or_else(|_| std::env::var("DAPP_YLEM_VERSION"))
            .map(Value::from)
            .ok();
        for (profile, mut dict) in self.0.data()? {
            if let Some(v) = ylem_env.clone().or_else(|| dict.remove("ylem_version")) {
                dict.insert("ylem".to_string(), v);
            }
            map.insert(profile, dict);
        }
        Ok(map)
    }
}

/// A provider that sets the `src` and `output` path depending on their existence.
struct DappHardhatDirProvider<'a>(&'a Path);

impl<'a> Provider for DappHardhatDirProvider<'a> {
    fn metadata(&self) -> Metadata {
        Metadata::named("Dapp Hardhat dir compat")
    }

    fn data(&self) -> Result<Map<Profile, Dict>, Error> {
        let mut dict = Dict::new();
        dict.insert(
            "src".to_string(),
            ProjectPathsConfig::find_source_dir(self.0)
                .file_name()
                .unwrap()
                .to_string_lossy()
                .to_string()
                .into(),
        );
        dict.insert(
            "out".to_string(),
            ProjectPathsConfig::find_artifacts_dir(self.0)
                .file_name()
                .unwrap()
                .to_string_lossy()
                .to_string()
                .into(),
        );

        // detect libs folders:
        //   if `lib` _and_ `node_modules` exists: include both
        //   if only `node_modules` exists: include `node_modules`
        //   include `lib` otherwise
        let mut libs = vec![];
        let node_modules = self.0.join("node_modules");
        let lib = self.0.join("lib");
        if node_modules.exists() {
            if lib.exists() {
                libs.push(lib.file_name().unwrap().to_string_lossy().to_string());
            }
            libs.push(node_modules.file_name().unwrap().to_string_lossy().to_string());
        } else {
            libs.push(lib.file_name().unwrap().to_string_lossy().to_string());
        }

        dict.insert("libs".to_string(), libs.into());

        Ok(Map::from([(Config::selected_profile(), dict)]))
    }
}

/// A provider that checks for DAPP_ env vars that are named differently than FOXAR_
struct DappEnvCompatProvider;

impl Provider for DappEnvCompatProvider {
    fn metadata(&self) -> Metadata {
        Metadata::named("Dapp env compat")
    }

    fn data(&self) -> Result<Map<Profile, Dict>, Error> {
        use serde::de::Error as _;
        use std::env;

        let mut dict = Dict::new();
        if let Ok(val) = env::var("DAPP_TEST_NUMBER") {
            dict.insert(
                "block_number".to_string(),
                val.parse::<u64>().map_err(figment::Error::custom)?.into(),
            );
        }
        if let Ok(val) = env::var("DAPP_TEST_ADDRESS") {
            dict.insert("sender".to_string(), val.into());
        }
        if let Ok(val) = env::var("DAPP_FORK_BLOCK") {
            dict.insert(
                "fork_block_number".to_string(),
                val.parse::<u64>().map_err(figment::Error::custom)?.into(),
            );
        } else if let Ok(val) = env::var("DAPP_TEST_NUMBER") {
            dict.insert(
                "fork_block_number".to_string(),
                val.parse::<u64>().map_err(figment::Error::custom)?.into(),
            );
        }
        if let Ok(val) = env::var("DAPP_TEST_TIMESTAMP") {
            dict.insert(
                "block_timestamp".to_string(),
                val.parse::<u64>().map_err(figment::Error::custom)?.into(),
            );
        }
        if let Ok(val) = env::var("DAPP_BUILD_OPTIMIZE_RUNS") {
            dict.insert(
                "optimizer_runs".to_string(),
                val.parse::<u64>().map_err(figment::Error::custom)?.into(),
            );
        }
        if let Ok(val) = env::var("DAPP_BUILD_OPTIMIZE") {
            // Activate Solidity optimizer (0 or 1)
            let val = val.parse::<u8>().map_err(figment::Error::custom)?;
            if val > 1 {
<<<<<<< HEAD
                return Err(format!(
                    "Invalid $DAPP_BUILD_OPTIMIZE value `{val}`,  expected 0 or 1"
                )
                .into());
=======
                return Err(
                    format!("Invalid $DAPP_BUILD_OPTIMIZE value `{val}`,  expected 0 or 1").into()
                );
>>>>>>> 7b685862
            }
            dict.insert("optimizer".to_string(), (val == 1).into());
        }

        // libraries in env vars either as `[..]` or single string separated by comma
        if let Ok(val) = env::var("DAPP_LIBRARIES").or_else(|_| env::var("FOXAR_LIBRARIES")) {
            dict.insert("libraries".to_string(), utils::to_array_value(&val)?);
        }

        let mut fuzz_dict = Dict::new();
        if let Ok(val) = env::var("DAPP_TEST_FUZZ_RUNS") {
            fuzz_dict.insert(
                "runs".to_string(),
                val.parse::<u32>().map_err(figment::Error::custom)?.into(),
            );
        }
        dict.insert("fuzz".to_string(), fuzz_dict.into());

        let mut invariant_dict = Dict::new();
        if let Ok(val) = env::var("DAPP_TEST_DEPTH") {
            invariant_dict.insert(
                "depth".to_string(),
                val.parse::<u32>().map_err(figment::Error::custom)?.into(),
            );
        }
        dict.insert("invariant".to_string(), invariant_dict.into());

        Ok(Map::from([(Config::selected_profile(), dict)]))
    }
}

/// Renames a profile from `from` to `to
///
/// For example given:
///
/// ```toml
/// [from]
/// key = "value"
/// ```
///
/// RenameProfileProvider will output
///
/// ```toml
/// [to]
/// key = "value"
/// ```
struct RenameProfileProvider<P> {
    provider: P,
    from: Profile,
    to: Profile,
}

impl<P> RenameProfileProvider<P> {
    pub fn new(provider: P, from: impl Into<Profile>, to: impl Into<Profile>) -> Self {
        Self { provider, from: from.into(), to: to.into() }
    }
}

impl<P: Provider> Provider for RenameProfileProvider<P> {
    fn metadata(&self) -> Metadata {
        self.provider.metadata()
    }
    fn data(&self) -> Result<Map<Profile, Dict>, Error> {
        let mut data = self.provider.data()?;
        if let Some(data) = data.remove(&self.from) {
            return Ok(Map::from([(self.to.clone(), data)]));
        }
        Ok(Default::default())
    }
    fn profile(&self) -> Option<Profile> {
        Some(self.to.clone())
    }
}

/// Unwraps a profile reducing the key depth
///
/// For example given:
///
/// ```toml
/// [wrapping_key.profile]
/// key = "value"
/// ```
///
/// UnwrapProfileProvider will output:
///
/// ```toml
/// [profile]
/// key = "value"
/// ```
struct UnwrapProfileProvider<P> {
    provider: P,
    wrapping_key: Profile,
    profile: Profile,
}

impl<P> UnwrapProfileProvider<P> {
    pub fn new(provider: P, wrapping_key: impl Into<Profile>, profile: impl Into<Profile>) -> Self {
        Self { provider, wrapping_key: wrapping_key.into(), profile: profile.into() }
    }
}

impl<P: Provider> Provider for UnwrapProfileProvider<P> {
    fn metadata(&self) -> Metadata {
        self.provider.metadata()
    }
    fn data(&self) -> Result<Map<Profile, Dict>, Error> {
        self.provider.data().and_then(|mut data| {
            if let Some(profiles) = data.remove(&self.wrapping_key) {
                for (profile_str, profile_val) in profiles {
                    let profile = Profile::new(&profile_str);
                    if profile != self.profile {
                        continue;
                    }
                    match profile_val {
                        Value::Dict(_, dict) => return Ok(profile.collect(dict)),
                        bad_val => {
                            let mut err = Error::from(figment::error::Kind::InvalidType(
                                bad_val.to_actual(),
                                "dict".into(),
                            ));
                            err.metadata = Some(self.provider.metadata());
                            err.profile = Some(self.profile.clone());
                            return Err(err);
                        }
                    }
                }
            }
            Ok(Default::default())
        })
    }
    fn profile(&self) -> Option<Profile> {
        Some(self.profile.clone())
    }
}

/// Wraps a profile in another profile
///
/// For example given:
///
/// ```toml
/// [profile]
/// key = "value"
/// ```
///
/// WrapProfileProvider will output:
///
/// ```toml
/// [wrapping_key.profile]
/// key = "value"
/// ```
struct WrapProfileProvider<P> {
    provider: P,
    wrapping_key: Profile,
    profile: Profile,
}

impl<P> WrapProfileProvider<P> {
    pub fn new(provider: P, wrapping_key: impl Into<Profile>, profile: impl Into<Profile>) -> Self {
        Self { provider, wrapping_key: wrapping_key.into(), profile: profile.into() }
    }
}

impl<P: Provider> Provider for WrapProfileProvider<P> {
    fn metadata(&self) -> Metadata {
        self.provider.metadata()
    }
    fn data(&self) -> Result<Map<Profile, Dict>, Error> {
        if let Some(inner) = self.provider.data()?.remove(&self.profile) {
            let value = Value::from(inner);
            let dict = [(self.profile.to_string().to_snake_case(), value)].into_iter().collect();
            Ok(self.wrapping_key.collect(dict))
        } else {
            Ok(Default::default())
        }
    }
    fn profile(&self) -> Option<Profile> {
        Some(self.profile.clone())
    }
}

/// Extracts the profile from the `profile` key and using the original key as backup, merging
/// values where necessary
///
/// For example given:
///
/// ```toml
/// [profile.cool]
/// key = "value"
///
/// [cool]
/// key2 = "value2"
/// ```
///
/// OptionalStrictProfileProvider will output:
///
/// ```toml
/// [cool]
/// key = "value"
/// key2 = "value2"
/// ```
///
/// And emit a deprecation warning
struct OptionalStrictProfileProvider<P> {
    provider: P,
    profiles: Vec<Profile>,
}

impl<P> OptionalStrictProfileProvider<P> {
    pub const PROFILE_PROFILE: Profile = Profile::const_new("profile");

    pub fn new(provider: P, profiles: impl IntoIterator<Item = impl Into<Profile>>) -> Self {
        Self { provider, profiles: profiles.into_iter().map(|profile| profile.into()).collect() }
    }
}

impl<P: Provider> Provider for OptionalStrictProfileProvider<P> {
    fn metadata(&self) -> Metadata {
        self.provider.metadata()
    }
    fn data(&self) -> Result<Map<Profile, Dict>, Error> {
        let mut figment = Figment::from(&self.provider);
        for profile in &self.profiles {
            figment = figment.merge(UnwrapProfileProvider::new(
                &self.provider,
                Self::PROFILE_PROFILE,
                profile.clone(),
            ));
        }
        figment.data().map_err(|err| {
            // figment does tag metadata and tries to map metadata to an error, since we use a new
            // figment in this provider this new figment does not know about the metadata of the
            // provider and can't map the metadata to the error. Therefor we return the root error
            // if this error originated in the provider's data.
            if let Err(root_err) = self.provider.data() {
                return root_err;
            }
            err
        })
    }
    fn profile(&self) -> Option<Profile> {
        self.profiles.last().cloned()
    }
}

trait ProviderExt: Provider {
    fn rename(
        &self,
        from: impl Into<Profile>,
        to: impl Into<Profile>,
    ) -> RenameProfileProvider<&Self> {
        RenameProfileProvider::new(self, from, to)
    }

    fn wrap(
        &self,
        wrapping_key: impl Into<Profile>,
        profile: impl Into<Profile>,
    ) -> WrapProfileProvider<&Self> {
        WrapProfileProvider::new(self, wrapping_key, profile)
    }

    fn strict_select(
        &self,
        profiles: impl IntoIterator<Item = impl Into<Profile>>,
    ) -> OptionalStrictProfileProvider<&Self> {
        OptionalStrictProfileProvider::new(self, profiles)
    }

    fn fallback(
        &self,
        profile: impl Into<Profile>,
        fallback: impl Into<Profile>,
    ) -> FallbackProfileProvider<&Self> {
        FallbackProfileProvider::new(self, profile, fallback)
    }
}
impl<P: Provider> ProviderExt for P {}

/// A subset of the foxar `Config`
/// used to initialize a `foxar.toml` file
///
/// # Example
///
/// ```rust
/// use foxar_config::{Config, BasicConfig};
/// use serde::Deserialize;
///
/// let my_config = Config::figment().extract::<BasicConfig>();
/// ```
#[derive(Debug, Clone, PartialEq, Eq, Deserialize, Serialize)]
pub struct BasicConfig {
    /// the profile tag: `[profile.default]`
    #[serde(skip)]
    pub profile: Profile,
    /// path of the source contracts dir, like `src` or `contracts`
    pub src: PathBuf,
    /// path to where artifacts shut be written to
    pub out: PathBuf,
    /// all library folders to include, `lib`, `node_modules`
    pub libs: Vec<PathBuf>,
    /// `Remappings` to use for this repo
    #[serde(default, skip_serializing_if = "Vec::is_empty")]
    pub remappings: Vec<RelativeRemapping>,
}

impl BasicConfig {
    /// Serialize the config as a String of TOML.
    ///
    /// This serializes to a table with the name of the profile
    pub fn to_string_pretty(&self) -> Result<String, toml::ser::Error> {
        let s = toml::to_string_pretty(self)?;
        Ok(format!(
            "\
[profile.{}]
{s}
# See more config options https://github.com/foxar-rs/foxar/tree/master/config\n",
            self.profile
        ))
    }
}

pub(crate) mod from_str_lowercase {
    use std::str::FromStr;

    use serde::{Deserialize, Deserializer, Serializer};

    pub fn serialize<T, S>(value: &T, serializer: S) -> Result<S::Ok, S::Error>
    where
        T: std::fmt::Display,
        S: Serializer,
    {
        serializer.collect_str(&value.to_string().to_lowercase())
    }

    pub fn deserialize<'de, T, D>(deserializer: D) -> Result<T, D::Error>
    where
        D: Deserializer<'de>,
        T: FromStr,
        T::Err: std::fmt::Display,
    {
        String::deserialize(deserializer)?.to_lowercase().parse().map_err(serde::de::Error::custom)
    }
}

fn canonic(path: impl Into<PathBuf>) -> PathBuf {
    let path = path.into();
    corebc_ylem::utils::canonicalize(&path).unwrap_or(path)
}

#[cfg(test)]
mod tests {
    use super::*;
    use crate::{
        cache::{CachedEndpoints, CachedNetworks},
        endpoints::RpcEndpoint,
        fs_permissions::PathPermission,
    };
    use corebc_ylem::artifacts::{ModelCheckerEngine, YulDetails};
    use figment::{error::Kind::InvalidType, value::Value, Figment};
    use pretty_assertions::assert_eq;
    use std::{collections::BTreeMap, fs::File, io::Write, str::FromStr};
    use tempfile::tempdir;

    // Helper function to clear `__warnings` in config, since it will be populated during loading
    // from file, causing testing problem when comparing to those created from `default()`, etc.
    fn clear_warning(config: &mut Config) {
        config.__warnings = vec![];
    }

    #[test]
    fn default_sender() {
        assert_eq!(
            Config::default_sender(&Network::Mainnet),
            "cb681804c8ab1f12e6bbf3894d4083f33e07309d1f38".parse().unwrap()
        );

        assert_eq!(
            Config::default_sender(&Network::Devin),
            "ab861804c8ab1f12e6bbf3894d4083f33e07309d1f38".parse().unwrap()
        );

        assert_eq!(
            Config::default_sender(&Network::Private(5)),
            "ce591804c8ab1f12e6bbf3894d4083f33e07309d1f38".parse().unwrap()
        );
    }

    #[test]
    fn test_caching() {
        let mut config = Config::default();
        let network_id = corebc_core::types::Network::Mainnet;
        let url = "https://blockindex.net";
        assert!(config.enable_caching(url, network_id));

        config.no_storage_caching = true;
        assert!(!config.enable_caching(url, network_id));

        config.no_storage_caching = false;
        assert!(!config.enable_caching(url, corebc_core::types::Network::Private(99)));
    }

    #[test]
    fn test_install_dir() {
        figment::Jail::expect_with(|jail| {
            let config = Config::load();
            assert_eq!(config.install_lib_dir(), PathBuf::from("lib"));
            jail.create_file(
                "foxar.toml",
                r#"
                [profile.default]
                libs = ['node_modules', 'lib']
            "#,
            )?;
            let config = Config::load();
            assert_eq!(config.install_lib_dir(), PathBuf::from("lib"));

            jail.create_file(
                "foxar.toml",
                r#"
                [profile.default]
                libs = ['custom', 'node_modules', 'lib']
            "#,
            )?;
            let config = Config::load();
            assert_eq!(config.install_lib_dir(), PathBuf::from("custom"));

            Ok(())
        });
    }

    #[test]
    fn test_figment_is_default() {
        figment::Jail::expect_with(|_| {
            let mut default: Config = Config::figment().extract().unwrap();
            default.profile = Config::default().profile;
            assert_eq!(default, Config::default());
            Ok(())
        });
    }

    #[test]
    fn test_default_round_trip() {
        figment::Jail::expect_with(|_| {
            let original = Config::figment();
            let roundtrip = Figment::from(Config::from_provider(&original));
            for figment in &[original, roundtrip] {
                let config = Config::from_provider(figment);
                assert_eq!(config, Config::default());
            }
            Ok(())
        });
    }

    #[test]
    fn ffi_env_disallowed() {
        figment::Jail::expect_with(|jail| {
            jail.set_env("FOXAR_FFI", "true");
            jail.set_env("FFI", "true");
            jail.set_env("DAPP_FFI", "true");
            let config = Config::load();
            assert!(!config.ffi);

            Ok(())
        });
    }

    #[test]
    fn test_profile_env() {
        figment::Jail::expect_with(|jail| {
            jail.set_env("FOXAR_PROFILE", "default");
            let figment = Config::figment();
            assert_eq!(figment.profile(), "default");

            jail.set_env("FOXAR_PROFILE", "hardhat");
            let figment: Figment = Config::hardhat().into();
            assert_eq!(figment.profile(), "hardhat");

            jail.create_file(
                "foxar.toml",
                r#"
                [profile.default]
                libs = ['lib']
                [profile.local]
                libs = ['modules']
            "#,
            )?;
            jail.set_env("FOXAR_PROFILE", "local");
            let config = Config::load();
            assert_eq!(config.libs, vec![PathBuf::from("modules")]);

            Ok(())
        });
    }

    #[test]
    fn test_default_test_path() {
        figment::Jail::expect_with(|_| {
            let config = Config::default();
            let paths_config = config.project_paths();
            assert_eq!(paths_config.tests, PathBuf::from(r"test"));
            Ok(())
        });
    }

    #[test]
    fn test_default_libs() {
        figment::Jail::expect_with(|jail| {
            let config = Config::load();
            assert_eq!(config.libs, vec![PathBuf::from("lib")]);

            fs::create_dir_all(jail.directory().join("node_modules")).unwrap();
            let config = Config::load();
            assert_eq!(config.libs, vec![PathBuf::from("node_modules")]);

            fs::create_dir_all(jail.directory().join("lib")).unwrap();
            let config = Config::load();
            assert_eq!(config.libs, vec![PathBuf::from("lib"), PathBuf::from("node_modules")]);

            Ok(())
        });
    }

    #[test]
    fn test_inheritance_from_default_test_path() {
        figment::Jail::expect_with(|jail| {
            jail.create_file(
                "foxar.toml",
                r#"
                [profile.default]
                test = "defaulttest"
                src  = "defaultsrc"
                libs = ['lib', 'node_modules']
                
                [profile.custom]
                src = "customsrc"
            "#,
            )?;

            let config = Config::load();
            assert_eq!(config.src, PathBuf::from("defaultsrc"));
            assert_eq!(config.libs, vec![PathBuf::from("lib"), PathBuf::from("node_modules")]);

            jail.set_env("FOXAR_PROFILE", "custom");
            let config = Config::load();

            assert_eq!(config.src, PathBuf::from("customsrc"));
            assert_eq!(config.test, PathBuf::from("defaulttest"));
            assert_eq!(config.libs, vec![PathBuf::from("lib"), PathBuf::from("node_modules")]);

            Ok(())
        });
    }

    #[test]
    fn test_custom_test_path() {
        figment::Jail::expect_with(|jail| {
            jail.create_file(
                "foxar.toml",
                r#"
                [profile.default]
                test = "mytest"
            "#,
            )?;

            let config = Config::load();
            let paths_config = config.project_paths();
            assert_eq!(paths_config.tests, PathBuf::from(r"mytest"));
            Ok(())
        });
    }

    #[test]
    fn test_remappings() {
        figment::Jail::expect_with(|jail| {
            jail.create_file(
                "foxar.toml",
                r#"
                [profile.default]
                src = "some-source"
                out = "some-out"
                cache = true
            "#,
            )?;
            let config = Config::load();
            assert!(config.remappings.is_empty());

            jail.create_file(
                "remappings.txt",
                r#"
                file-ds-test/=lib/ds-test/
                file-other/=lib/other/
            "#,
            )?;

            let config = Config::load();
            assert_eq!(
                config.remappings,
                vec![
                    Remapping::from_str("file-ds-test/=lib/ds-test/").unwrap().into(),
                    Remapping::from_str("file-other/=lib/other/").unwrap().into(),
                ],
            );

            jail.set_env("DAPP_REMAPPINGS", "ds-test=lib/ds-test/\nother/=lib/other/");
            let config = Config::load();

            assert_eq!(
                config.remappings,
                vec![
                    // From environment
                    Remapping::from_str("ds-test=lib/ds-test/").unwrap().into(),
                    // From remapping.txt
                    Remapping::from_str("file-ds-test/=lib/ds-test/").unwrap().into(),
                    Remapping::from_str("file-other/=lib/other/").unwrap().into(),
                    // From environment
                    Remapping::from_str("other/=lib/other/").unwrap().into(),
                ],
            );

            Ok(())
        });
    }

    #[test]
    fn test_remappings_override() {
        figment::Jail::expect_with(|jail| {
            jail.create_file(
                "foxar.toml",
                r#"
                [profile.default]
                src = "some-source"
                out = "some-out"
                cache = true
            "#,
            )?;
            let config = Config::load();
            assert!(config.remappings.is_empty());

            jail.create_file(
                "remappings.txt",
                r#"
                ds-test/=lib/ds-test/
                other/=lib/other/
            "#,
            )?;

            let config = Config::load();
            assert_eq!(
                config.remappings,
                vec![
                    Remapping::from_str("ds-test/=lib/ds-test/").unwrap().into(),
                    Remapping::from_str("other/=lib/other/").unwrap().into(),
                ],
            );

            jail.set_env("DAPP_REMAPPINGS", "ds-test/=lib/ds-test/src/\nenv-lib/=lib/env-lib/");
            let config = Config::load();

            // Remappings should now be:
            // - ds-test from environment (lib/ds-test/src/)
            // - other from remappings.txt (lib/other/)
            // - env-lib from environment (lib/env-lib/)
            assert_eq!(
                config.remappings,
                vec![
                    Remapping::from_str("ds-test/=lib/ds-test/src/").unwrap().into(),
                    Remapping::from_str("env-lib/=lib/env-lib/").unwrap().into(),
                    Remapping::from_str("other/=lib/other/").unwrap().into(),
                ],
            );

            // contains additional remapping to the source dir
            assert_eq!(
                config.get_all_remappings(),
                vec![
                    Remapping::from_str("ds-test/=lib/ds-test/src/").unwrap(),
                    Remapping::from_str("env-lib/=lib/env-lib/").unwrap(),
                    Remapping::from_str("other/=lib/other/").unwrap(),
                ],
            );

            Ok(())
        });
    }

    #[test]
    fn test_can_update_libs() {
        figment::Jail::expect_with(|jail| {
            jail.create_file(
                "foxar.toml",
                r#"
                [profile.default]
                libs = ["node_modules"]
            "#,
            )?;

            let mut config = Config::load();
            config.libs.push("libs".into());
            config.update_libs().unwrap();

            let config = Config::load();
            assert_eq!(config.libs, vec![PathBuf::from("node_modules"), PathBuf::from("libs"),]);
            Ok(())
        });
    }

    #[test]
    fn test_large_energy_limit() {
        figment::Jail::expect_with(|jail| {
            let energy = u64::MAX;
            jail.create_file(
                "foxar.toml",
                &format!(
                    r#"
                [profile.default]
                energy_limit = "{energy}"
            "#
                ),
            )?;

            let config = Config::load();
            assert_eq!(config, Config { energy_limit: energy.into(), ..Config::default() });

            Ok(())
        });
    }

    #[test]
    #[should_panic]
    fn test_toml_file_parse_failure() {
        figment::Jail::expect_with(|jail| {
            jail.create_file(
                "foxar.toml",
                r#"
                [profile.default]
                eth_rpc_url = "https://example.com/
            "#,
            )?;

            let _config = Config::load();

            Ok(())
        });
    }

    #[test]
    #[should_panic]
    fn test_toml_file_non_existing_config_var_failure() {
        figment::Jail::expect_with(|jail| {
            jail.set_env("FOXAR_CONFIG", "this config does not exist");

            let _config = Config::load();

            Ok(())
        });
    }

    #[test]
    fn test_resolve_etherscan_with_network() {
        figment::Jail::expect_with(|jail| {
            let env_key = "__DEVIN_ETHERSCAN_API_KEY";
            let env_value = "env value";
            jail.create_file(
                "foxar.toml",
                r#"
                [profile.default]

                [etherscan]
                devin = { key = "${__DEVIN_ETHERSCAN_API_KEY}", url = "https://devin.blockindex.net/api" }
            "#,
            )?;

            let config = Config::load();
            assert!(config.get_etherscan_config_with_network(None::<u64>).unwrap().is_none());
            assert!(config
                .get_etherscan_config_with_network(Some(corebc_core::types::Network::Devin))
                .is_err());

            std::env::set_var(env_key, env_value);

            assert_eq!(
                config
                    .get_etherscan_config_with_network(Some(corebc_core::types::Network::Devin))
                    .unwrap()
                    .unwrap()
                    .key,
                env_value
            );

            let mut with_key = config;
            with_key.etherscan_api_key = Some("via etherscan_api_key".to_string());

            assert_eq!(
                with_key
                    .get_etherscan_config_with_network(Some(corebc_core::types::Network::Devin))
                    .unwrap()
                    .unwrap()
                    .key,
                "via etherscan_api_key"
            );

            std::env::remove_var(env_key);
            Ok(())
        });
    }

    #[test]
    fn test_resolve_rpc_url() {
        figment::Jail::expect_with(|jail| {
            jail.create_file(
                "foxar.toml",
                r#"
                [profile.default]
                [rpc_endpoints]
                optimism = "https://example.com/"
                mainnet = "${_CONFIG_MAINNET}"
            "#,
            )?;
            jail.set_env("_CONFIG_MAINNET", "https://eth-mainnet.alchemyapi.io/v2/123455");

            let mut config = Config::load();
            assert_eq!("http://localhost:8545", config.get_rpc_url_or_localhost_http().unwrap());

            config.eth_rpc_url = Some("mainnet".to_string());
            assert_eq!(
                "https://eth-mainnet.alchemyapi.io/v2/123455",
                config.get_rpc_url_or_localhost_http().unwrap()
            );

            config.eth_rpc_url = Some("optimism".to_string());
            assert_eq!("https://example.com/", config.get_rpc_url_or_localhost_http().unwrap());

            Ok(())
        })
    }

    #[test]
    fn test_resolve_rpc_url_if_etherscan_set() {
        figment::Jail::expect_with(|jail| {
            jail.create_file(
                "foxar.toml",
                r#"
                [profile.default]
                etherscan_api_key = "dummy"
                [rpc_endpoints]
                optimism = "https://example.com/"
            "#,
            )?;

            let config = Config::load();
            assert_eq!("http://localhost:8545", config.get_rpc_url_or_localhost_http().unwrap());

            Ok(())
        })
    }

    #[test]
    fn test_resolve_rpc_url_alias() {
        figment::Jail::expect_with(|jail| {
            jail.create_file(
                "foxar.toml",
                r#"
                [profile.default]
                [rpc_endpoints]
                polygonMumbai = "https://polygon-mumbai.g.alchemy.com/v2/${_RESOLVE_RPC_ALIAS}"
            "#,
            )?;
            let mut config = Config::load();
            config.eth_rpc_url = Some("polygonMumbai".to_string());
            assert!(config.get_rpc_url().unwrap().is_err());

            jail.set_env("_RESOLVE_RPC_ALIAS", "123455");

            let mut config = Config::load();
            config.eth_rpc_url = Some("polygonMumbai".to_string());
            assert_eq!(
                "https://polygon-mumbai.g.alchemy.com/v2/123455",
                config.get_rpc_url().unwrap().unwrap()
            );

            Ok(())
        })
    }

    #[test]
    fn test_resolve_endpoints() {
        figment::Jail::expect_with(|jail| {
            jail.create_file(
                "foxar.toml",
                r#"
                [profile.default]
                eth_rpc_url = "optimism"
                [rpc_endpoints]
                optimism = "https://example.com/"
                mainnet = "${_CONFIG_MAINNET}"
                mainnet_2 = "https://eth-mainnet.alchemyapi.io/v2/${_CONFIG_API_KEY1}"
                mainnet_3 = "https://eth-mainnet.alchemyapi.io/v2/${_CONFIG_API_KEY1}/${_CONFIG_API_KEY2}"
            "#,
            )?;

            let config = Config::load();

            assert_eq!(config.get_rpc_url().unwrap().unwrap(), "https://example.com/");

            assert!(config.rpc_endpoints.clone().resolved().has_unresolved());

            jail.set_env("_CONFIG_MAINNET", "https://eth-mainnet.alchemyapi.io/v2/123455");
            jail.set_env("_CONFIG_API_KEY1", "123456");
            jail.set_env("_CONFIG_API_KEY2", "98765");

            let endpoints = config.rpc_endpoints.resolved();

            assert!(!endpoints.has_unresolved());

            assert_eq!(
                endpoints,
                RpcEndpoints::new([
                    ("optimism", RpcEndpoint::Url("https://example.com/".to_string())),
                    (
                        "mainnet",
                        RpcEndpoint::Url("https://eth-mainnet.alchemyapi.io/v2/123455".to_string())
                    ),
                    (
                        "mainnet_2",
                        RpcEndpoint::Url("https://eth-mainnet.alchemyapi.io/v2/123456".to_string())
                    ),
                    (
                        "mainnet_3",
                        RpcEndpoint::Url(
                            "https://eth-mainnet.alchemyapi.io/v2/123456/98765".to_string()
                        )
                    ),
                ])
                .resolved()
            );

            Ok(())
        });
    }

    #[test]
    fn test_extract_etherscan_config() {
        figment::Jail::expect_with(|jail| {
            jail.create_file(
                "foxar.toml",
                r#"
                [profile.default]
                etherscan_api_key = "mainnet"

                [etherscan]
                mainnet = { key = "https://blockindex.net/" }
                devin = { key = "https://devin.blockindex.net/" }
            "#,
            )?;

            let mut config = Config::load();

            let mainnet = config.get_etherscan_api_key(Some(corebc_core::types::Network::Mainnet));
            assert_eq!(mainnet, Some("https://blockindex.net/".to_string()));

            config.etherscan_api_key = Some("devin".to_string());

            let devin = config.get_etherscan_api_key(Some(corebc_core::types::Network::Devin));
            assert_eq!(devin, Some("https://devin.blockindex.net/".to_string()));

            Ok(())
        });
    }

    #[test]
    fn test_extract_etherscan_config_by_network() {
        figment::Jail::expect_with(|jail| {
            jail.create_file(
                "foxar.toml",
                r#"
                [profile.default]

                [etherscan]
                devin = { key = "https://devin.blockindex.net/", network = 3 }
            "#,
            )?;

            let config = Config::load();

            let devin = config
                .get_etherscan_config_with_network(Some(corebc_core::types::Network::Devin))
                .unwrap()
                .unwrap();
            assert_eq!(devin.key, "https://devin.blockindex.net/".to_string());

            Ok(())
        });
    }

    #[test]
    fn test_extract_etherscan_config_by_network_with_url() {
        figment::Jail::expect_with(|jail| {
            jail.create_file(
                "foxar.toml",
                r#"
                [profile.default]

                [etherscan]
                devin = { key = "https://devin.blockindex.net/", network = 3 , url =  "https://devin.blockindex.net/api"}
            "#,
            )?;

            let config = Config::load();

            let devin = config
                .get_etherscan_config_with_network(Some(corebc_core::types::Network::Devin))
                .unwrap()
                .unwrap();
            assert_eq!(devin.key, "https://devin.blockindex.net/".to_string());
            assert_eq!(devin.api_url, "https://devin.blockindex.net/api".to_string());

            Ok(())
        });
    }

    #[test]
    fn test_extract_etherscan_config_by_network_and_alias() {
        figment::Jail::expect_with(|jail| {
            jail.create_file(
                "foxar.toml",
                r#"
                [profile.default]
                eth_rpc_url = "devin"

                [etherscan]
                devin = { key = "https://devin.blockindex.net/" }

                [rpc_endpoints]
                devin = "https://devin.blockindex.net/api"
            "#,
            )?;

            let config = Config::load();

            let devin =
                config.get_etherscan_config_with_network(Option::<u64>::None).unwrap().unwrap();
            assert_eq!(devin.key, "https://devin.blockindex.net/".to_string());

            let devin_rpc = config.get_rpc_url().unwrap().unwrap();
            assert_eq!(devin_rpc, "https://devin.blockindex.net/api");
            Ok(())
        });
    }

    #[test]
    fn test_toml_file() {
        figment::Jail::expect_with(|jail| {
            jail.create_file(
                "foxar.toml",
                r#"
                [profile.default]
                src = "some-source"
                out = "some-out"
                cache = true
                eth_rpc_url = "https://example.com/"
                verbosity = 3
                remappings = ["ds-test=lib/ds-test/"]
                via_ir = true
                rpc_storage_caching = { networks = [1, "devin", "999999"], endpoints = "all"}
                use_literal_content = false
                bytecode_hash = "ipfs"
                cbor_metadata = true
                revert_strings = "strip"
                allow_paths = ["allow", "paths"]
                build_info_path = "build-info"

                [rpc_endpoints]
                devin = "https://example.com/"
                mainnet = "${RPC_MAINNET}"
                mainnet_2 = "https://blockindex.net/api/v2/${API_KEY}"
                mainnet_3 = "https://blockindex.net/api/v2/${API_KEY}/${ANOTHER_KEY}"
            "#,
            )?;

            let config = Config::load();
            assert_eq!(
                config,
                Config {
                    src: "some-source".into(),
                    out: "some-out".into(),
                    cache: true,
                    eth_rpc_url: Some("https://example.com/".to_string()),
                    remappings: vec![Remapping::from_str("ds-test=lib/ds-test/").unwrap().into()],
                    verbosity: 3,
                    via_ir: true,
                    rpc_storage_caching: StorageCachingConfig {
                        networks: CachedNetworks::Networks(vec![
                            Network::Mainnet,
                            Network::Devin,
                            Network::Private(999999)
                        ]),
                        endpoints: CachedEndpoints::All
                    },
                    use_literal_content: false,
                    bytecode_hash: BytecodeHash::Ipfs,
                    cbor_metadata: true,
                    revert_strings: Some(RevertStrings::Strip),
                    allow_paths: vec![PathBuf::from("allow"), PathBuf::from("paths")],
                    rpc_endpoints: RpcEndpoints::new([
                        ("devin", RpcEndpoint::Url("https://example.com/".to_string())),
                        ("mainnet", RpcEndpoint::Env("${RPC_MAINNET}".to_string())),
                        (
                            "mainnet_2",
                            RpcEndpoint::Env(
                                "https://blockindex.net/api/v2/${API_KEY}".to_string()
                            )
                        ),
                        (
                            "mainnet_3",
                            RpcEndpoint::Env(
                                "https://blockindex.net/api/v2/${API_KEY}/${ANOTHER_KEY}"
                                    .to_string()
                            )
                        ),
                    ]),
                    build_info_path: Some("build-info".into()),
                    ..Config::default()
                }
            );

            Ok(())
        });
    }

    #[test]
    fn test_load_remappings() {
        figment::Jail::expect_with(|jail| {
            jail.create_file(
                "foxar.toml",
                r#"
                [profile.default]
                remappings = ['nested/=lib/nested/']
            "#,
            )?;

            let config = Config::load_with_root(jail.directory());
            assert_eq!(
                config.remappings,
                vec![Remapping::from_str("nested/=lib/nested/").unwrap().into()]
            );

            Ok(())
        });
    }

    #[test]
    fn test_load_full_toml() {
        figment::Jail::expect_with(|jail| {
            jail.create_file(
                "foxar.toml",
                r#"
                [profile.default]
                auto_detect_ylem = true
                block_coinbase = 'cb540000000000000000000000000000000000000000'
                block_difficulty = 0
                block_number = 1
                block_timestamp = 1
                use_literal_content = false
                bytecode_hash = 'ipfs'
                cbor_metadata = true
                cache = true
                cache_path = 'cache'
                cvm_version = 'istanbul'
                extra_output = []
                extra_output_files = []
                ffi = false
                force = false
                energy_limit = 9223372036854775807
                energy_price = 0
                energy_reports = ['*']
                ignored_error_codes = [1878]
                deny_warnings = false
                initial_balance = '0xffffffffffffffffffffffff'
                libraries = []
                libs = ['lib']
                memory_limit = 33554432
                names = false
                no_storage_caching = false
                no_rpc_rate_limit = false
                offline = false
                optimizer = true
                optimizer_runs = 200
                out = 'out'
                remappings = ['nested/=lib/nested/']
                sender = 'cb681804c8ab1f12e6bbf3894d4083f33e07309d1f38'
                sizes = false
                sparse_mode = false
                src = 'src'
                test = 'test'
                tx_origin = 'cb681804c8ab1f12e6bbf3894d4083f33e07309d1f38'
                verbosity = 0
                via_ir = false
                
                [profile.default.rpc_storage_caching]
                networks = 'all'
                endpoints = 'all'

                [rpc_endpoints]
                devin = "https://example.com/"
                mainnet = "${RPC_MAINNET}"
                mainnet_2 = "https://blockindex.net/api/v2/${API_KEY}"

                [fuzz]
                runs = 256
                seed = '0x3e8'
                max_test_rejects = 65536

                [invariant]
                runs = 256
                depth = 15
                fail_on_revert = false
                call_override = false
                shrink_sequence = true
            "#,
            )?;

            let config = Config::load_with_root(jail.directory());

            assert_eq!(config.fuzz.seed, Some(1000.into()));
            assert_eq!(
                config.remappings,
                vec![Remapping::from_str("nested/=lib/nested/").unwrap().into()]
            );

            assert_eq!(
                config.rpc_endpoints,
                RpcEndpoints::new([
                    ("devin", RpcEndpoint::Url("https://example.com/".to_string())),
                    ("mainnet", RpcEndpoint::Env("${RPC_MAINNET}".to_string())),
                    (
                        "mainnet_2",
                        RpcEndpoint::Env("https://blockindex.net/api/v2/${API_KEY}".to_string())
                    ),
                ]),
            );

            Ok(())
        });
    }

    #[test]
    fn test_ylem_req() {
        figment::Jail::expect_with(|jail| {
            jail.create_file(
                "foxar.toml",
                r#"
                [profile.default]
                ylem_version = "0.8.12"
            "#,
            )?;

            let config = Config::load();
            assert_eq!(config.ylem, Some(YlemReq::Version("0.8.12".parse().unwrap())));

            jail.create_file(
                "foxar.toml",
                r#"
                [profile.default]
                ylem = "0.8.12"
            "#,
            )?;

            let config = Config::load();
            assert_eq!(config.ylem, Some(YlemReq::Version("0.8.12".parse().unwrap())));

            jail.create_file(
                "foxar.toml",
                r#"
                [profile.default]
                ylem = "path/to/local/ylem"
            "#,
            )?;

            let config = Config::load();
            assert_eq!(config.ylem, Some(YlemReq::Local("path/to/local/ylem".into())));

            jail.set_env("FOXAR_YLEM_VERSION", "0.6.6");
            let config = Config::load();
            assert_eq!(config.ylem, Some(YlemReq::Version("0.6.6".parse().unwrap())));
            Ok(())
        });
    }

    #[test]
    fn test_toml_casing_file() {
        figment::Jail::expect_with(|jail| {
            jail.create_file(
                "foxar.toml",
                r#"
                [profile.default]
                src = "some-source"
                out = "some-out"
                cache = true
                eth-rpc-url = "https://example.com/"
                cvm-version = "istanbul"
                auto-detect-ylem = false
            "#,
            )?;

            let config = Config::load();
            assert_eq!(
                config,
                Config {
                    src: "some-source".into(),
                    out: "some-out".into(),
                    cache: true,
                    eth_rpc_url: Some("https://example.com/".to_string()),
                    auto_detect_ylem: false,
                    cvm_version: CvmVersion::Istanbul,
                    ..Config::default()
                }
            );

            Ok(())
        });
    }

    #[test]
    fn test_output_selection() {
        figment::Jail::expect_with(|jail| {
            jail.create_file(
                "foxar.toml",
                r#"
                [profile.default]
                extra_output = ["metadata", "ir-optimized"]
                extra_output_files = ["metadata"]
            "#,
            )?;

            let config = Config::load();

            assert_eq!(
                config.extra_output,
                vec![ContractOutputSelection::Metadata, ContractOutputSelection::IrOptimized]
            );
            assert_eq!(config.extra_output_files, vec![ContractOutputSelection::Metadata]);

            Ok(())
        });
    }

    #[test]
    fn test_precedence() {
        figment::Jail::expect_with(|jail| {
            jail.create_file(
                "foxar.toml",
                r#"
                [profile.default]
                src = "mysrc"
                out = "myout"
                verbosity = 3
            "#,
            )?;

            let config = Config::load();
            assert_eq!(
                config,
                Config {
                    src: "mysrc".into(),
                    out: "myout".into(),
                    verbosity: 3,
                    ..Config::default()
                }
            );

            jail.set_env("FOXAR_SRC", r#"other-src"#);
            let config = Config::load();
            assert_eq!(
                config,
                Config {
                    src: "other-src".into(),
                    out: "myout".into(),
                    verbosity: 3,
                    ..Config::default()
                }
            );

            jail.set_env("FOXAR_PROFILE", "foo");
            let val: Result<String, _> = Config::figment().extract_inner("profile");
            assert!(val.is_err());

            Ok(())
        });
    }

    #[test]
    fn test_extract_basic() {
        figment::Jail::expect_with(|jail| {
            jail.create_file(
                "foxar.toml",
                r#"
                [profile.default]
                src = "mysrc"
                out = "myout"
                verbosity = 3
                cvm_version = 'istanbul'

                [profile.other]
                src = "other-src"
            "#,
            )?;
            let loaded = Config::load();
            assert_eq!(loaded.cvm_version, CvmVersion::Istanbul);
            let base = loaded.into_basic();
            let default = Config::default();
            assert_eq!(
                base,
                BasicConfig {
                    profile: Config::DEFAULT_PROFILE,
                    src: "mysrc".into(),
                    out: "myout".into(),
                    libs: default.libs.clone(),
                    remappings: default.remappings.clone(),
                }
            );
            jail.set_env("FOXAR_PROFILE", r#"other"#);
            let base = Config::figment().extract::<BasicConfig>().unwrap();
            assert_eq!(
                base,
                BasicConfig {
                    profile: Config::DEFAULT_PROFILE,
                    src: "other-src".into(),
                    out: "myout".into(),
                    libs: default.libs.clone(),
                    remappings: default.remappings,
                }
            );
            Ok(())
        });
    }

    #[test]
    #[should_panic]
    fn test_parse_invalid_fuzz_weight() {
        figment::Jail::expect_with(|jail| {
            jail.create_file(
                "foxar.toml",
                r#"
                [fuzz]
                dictionary_weight = 101
            "#,
            )?;
            let _config = Config::load();
            Ok(())
        });
    }

    #[test]
    fn test_fallback_provider() {
        figment::Jail::expect_with(|jail| {
            jail.create_file(
                "foxar.toml",
                r#"
                [fuzz]
                runs = 1
                include_storage = false
                dictionary_weight = 99

                [invariant]
                runs = 420

                [profile.ci.fuzz]
                dictionary_weight = 5

                [profile.ci.invariant]
                runs = 400
            "#,
            )?;

            let invariant_default = InvariantConfig::default();
            let config = Config::load();

            assert_ne!(config.invariant.runs, config.fuzz.runs);
            assert_eq!(config.invariant.runs, 420);

            assert_ne!(
                config.fuzz.dictionary.include_storage,
                invariant_default.dictionary.include_storage
            );
            assert_eq!(
                config.invariant.dictionary.include_storage,
                config.fuzz.dictionary.include_storage
            );

            assert_ne!(
                config.fuzz.dictionary.dictionary_weight,
                invariant_default.dictionary.dictionary_weight
            );
            assert_eq!(
                config.invariant.dictionary.dictionary_weight,
                config.fuzz.dictionary.dictionary_weight
            );

            jail.set_env("FOXAR_PROFILE", "ci");
            let ci_config = Config::load();
            assert_eq!(ci_config.fuzz.runs, 1);
            assert_eq!(ci_config.invariant.runs, 400);
            assert_eq!(ci_config.fuzz.dictionary.dictionary_weight, 5);
            assert_eq!(
                ci_config.invariant.dictionary.dictionary_weight,
                config.fuzz.dictionary.dictionary_weight
            );

            Ok(())
        })
    }

    #[test]
    fn test_standalone_profile_sections() {
        figment::Jail::expect_with(|jail| {
            jail.create_file(
                "foxar.toml",
                r#"
                [fuzz]
                runs = 100

                [invariant]
                runs = 120

                [profile.ci.fuzz]
                runs = 420

                [profile.ci.invariant]
                runs = 500
            "#,
            )?;

            let config = Config::load();
            assert_eq!(config.fuzz.runs, 100);
            assert_eq!(config.invariant.runs, 120);

            jail.set_env("FOXAR_PROFILE", "ci");
            let config = Config::load();
            assert_eq!(config.fuzz.runs, 420);
            assert_eq!(config.invariant.runs, 500);

            Ok(())
        });
    }

    #[test]
    fn can_handle_deviating_dapp_aliases() {
        figment::Jail::expect_with(|jail| {
            let addr = Address::random();
            jail.set_env("DAPP_TEST_NUMBER", 1337);
            jail.set_env("DAPP_TEST_ADDRESS", format!("{addr:?}"));
            jail.set_env("DAPP_TEST_FUZZ_RUNS", 420);
            jail.set_env("DAPP_TEST_DEPTH", 20);
            jail.set_env("DAPP_FORK_BLOCK", 100);
            jail.set_env("DAPP_BUILD_OPTIMIZE_RUNS", 999);
            jail.set_env("DAPP_BUILD_OPTIMIZE", 0);

            let config = Config::load();

            assert_eq!(config.block_number, 1337);
            assert_eq!(config.sender, addr);
            assert_eq!(config.fuzz.runs, 420);
            assert_eq!(config.invariant.depth, 20);
            assert_eq!(config.fork_block_number, Some(100));
            assert_eq!(config.optimizer_runs, 999);
            assert!(!config.optimizer);

            Ok(())
        });
    }

    #[test]
    fn can_parse_libraries() {
        figment::Jail::expect_with(|jail| {
            jail.set_env(
                "DAPP_LIBRARIES",
                "[src/DssSpell.sol:DssExecLib:0x8De6DDbCd5053d32292AAA0D2105A32d108484a6]",
            );
            let config = Config::load();
            assert_eq!(
                config.libraries,
                vec!["src/DssSpell.sol:DssExecLib:0x8De6DDbCd5053d32292AAA0D2105A32d108484a6"
                    .to_string()]
            );

            jail.set_env(
                "DAPP_LIBRARIES",
                "src/DssSpell.sol:DssExecLib:0x8De6DDbCd5053d32292AAA0D2105A32d108484a6",
            );
            let config = Config::load();
            assert_eq!(
                config.libraries,
                vec!["src/DssSpell.sol:DssExecLib:0x8De6DDbCd5053d32292AAA0D2105A32d108484a6"
                    .to_string(),]
            );

            jail.set_env(
                "DAPP_LIBRARIES",
                "src/DssSpell.sol:DssExecLib:0x8De6DDbCd5053d32292AAA0D2105A32d108484a6,src/DssSpell.sol:DssExecLib:0x8De6DDbCd5053d32292AAA0D2105A32d108484a6",
            );
            let config = Config::load();
            assert_eq!(
                config.libraries,
                vec![
                    "src/DssSpell.sol:DssExecLib:0x8De6DDbCd5053d32292AAA0D2105A32d108484a6"
                        .to_string(),
                    "src/DssSpell.sol:DssExecLib:0x8De6DDbCd5053d32292AAA0D2105A32d108484a6"
                        .to_string()
                ]
            );

            Ok(())
        });
    }

    #[test]
    fn test_parse_many_libraries() {
        figment::Jail::expect_with(|jail| {
            jail.create_file(
                "foxar.toml",
                r#"
                [profile.default]
               libraries= [
                        './src/SizeAuctionDiscount.sol:Chainlink:0xffedba5e171c4f15abaaabc86e8bd01f9b54dae5',
                        './src/SizeAuction.sol:ChainlinkTWAP:0xffedba5e171c4f15abaaabc86e8bd01f9b54dae5',
                        './src/SizeAuction.sol:Math:0x902f6cf364b8d9470d5793a9b2b2e86bddd21e0c',
                        './src/test/ChainlinkTWAP.t.sol:ChainlinkTWAP:0xffedba5e171c4f15abaaabc86e8bd01f9b54dae5',
                        './src/SizeAuctionDiscount.sol:Math:0x902f6cf364b8d9470d5793a9b2b2e86bddd21e0c',
                    ]       
            "#,
            )?;
            let config = Config::load();

            let libs = config.parsed_libraries().unwrap().libs;

            pretty_assertions::assert_eq!(
                libs,
                BTreeMap::from([
                    (
                        PathBuf::from("./src/SizeAuctionDiscount.sol"),
                        BTreeMap::from([
                            (
                                "Chainlink".to_string(),
                                "0xffedba5e171c4f15abaaabc86e8bd01f9b54dae5".to_string()
                            ),
                            (
                                "Math".to_string(),
                                "0x902f6cf364b8d9470d5793a9b2b2e86bddd21e0c".to_string()
                            )
                        ])
                    ),
                    (
                        PathBuf::from("./src/SizeAuction.sol"),
                        BTreeMap::from([
                            (
                                "ChainlinkTWAP".to_string(),
                                "0xffedba5e171c4f15abaaabc86e8bd01f9b54dae5".to_string()
                            ),
                            (
                                "Math".to_string(),
                                "0x902f6cf364b8d9470d5793a9b2b2e86bddd21e0c".to_string()
                            )
                        ])
                    ),
                    (
                        PathBuf::from("./src/test/ChainlinkTWAP.t.sol"),
                        BTreeMap::from([(
                            "ChainlinkTWAP".to_string(),
                            "0xffedba5e171c4f15abaaabc86e8bd01f9b54dae5".to_string()
                        )])
                    ),
                ])
            );

            Ok(())
        });
    }

    #[test]
    fn config_roundtrip() {
        figment::Jail::expect_with(|jail| {
            let default = Config::default();
            let basic = default.clone().into_basic();
            jail.create_file("foxar.toml", &basic.to_string_pretty().unwrap())?;

            let mut other = Config::load();
            clear_warning(&mut other);
            assert_eq!(default, other);

            let other = other.into_basic();
            assert_eq!(basic, other);

            jail.create_file("foxar.toml", &default.to_string_pretty().unwrap())?;
            let mut other = Config::load();
            clear_warning(&mut other);
            assert_eq!(default, other);

            Ok(())
        });
    }

    #[test]
    fn test_fs_permissions() {
        figment::Jail::expect_with(|jail| {
            jail.create_file(
                "foxar.toml",
                r#"
                [profile.default]
                fs_permissions = [{ access = "read-write", path = "./"}]
            "#,
            )?;
            let loaded = Config::load();

            assert_eq!(
                loaded.fs_permissions,
                FsPermissions::new(vec![PathPermission::read_write("./")])
            );

            jail.create_file(
                "foxar.toml",
                r#"
                [profile.default]
                fs_permissions = [{ access = "none", path = "./"}]
            "#,
            )?;
            let loaded = Config::load();
            assert_eq!(loaded.fs_permissions, FsPermissions::new(vec![PathPermission::none("./")]));

            Ok(())
        });
    }

    #[test]
    fn test_optimizer_settings_basic() {
        figment::Jail::expect_with(|jail| {
            jail.create_file(
                "foxar.toml",
                r#"
                [profile.default]
                optimizer = true

                [profile.default.optimizer_details]
                yul = false

                [profile.default.optimizer_details.yulDetails]
                stackAllocation = true
            "#,
            )?;
            let mut loaded = Config::load();
            clear_warning(&mut loaded);
            assert_eq!(
                loaded.optimizer_details,
                Some(OptimizerDetails {
                    yul: Some(false),
                    yul_details: Some(YulDetails {
                        stack_allocation: Some(true),
                        ..Default::default()
                    }),
                    ..Default::default()
                })
            );

            let s = loaded.to_string_pretty().unwrap();
            jail.create_file("foxar.toml", &s)?;

            let mut reloaded = Config::load();
            clear_warning(&mut reloaded);
            assert_eq!(loaded, reloaded);

            Ok(())
        });
    }

    #[test]
    fn test_model_checker_settings_basic() {
        figment::Jail::expect_with(|jail| {
            jail.create_file(
                "foxar.toml",
                r#"
                [profile.default]

                [profile.default.model_checker]
                contracts = { 'a.sol' = [ 'A1', 'A2' ], 'b.sol' = [ 'B1', 'B2' ] }
                engine = 'chc'
                targets = [ 'assert', 'outOfBounds' ]
                timeout = 10000
            "#,
            )?;
            let mut loaded = Config::load();
            clear_warning(&mut loaded);
            assert_eq!(
                loaded.model_checker,
                Some(ModelCheckerSettings {
                    contracts: BTreeMap::from([
                        ("a.sol".to_string(), vec!["A1".to_string(), "A2".to_string()]),
                        ("b.sol".to_string(), vec!["B1".to_string(), "B2".to_string()]),
                    ]),
                    engine: Some(ModelCheckerEngine::CHC),
                    targets: Some(vec![
                        ModelCheckerTarget::Assert,
                        ModelCheckerTarget::OutOfBounds
                    ]),
                    timeout: Some(10000),
                    invariants: None,
                    show_unproved: None,
                    div_mod_with_slacks: None,
                    solvers: None,
                    //todo:error2215 check why this doesn't exist
                    // show_unsupported: None,
                    // show_proved_safe: None,
                })
            );

            let s = loaded.to_string_pretty().unwrap();
            jail.create_file("foxar.toml", &s)?;

            let mut reloaded = Config::load();
            clear_warning(&mut reloaded);
            assert_eq!(loaded, reloaded);

            Ok(())
        });
    }

    #[test]
    fn test_model_checker_settings_relative_paths() {
        figment::Jail::expect_with(|jail| {
            jail.create_file(
                "foxar.toml",
                r#"
                [profile.default]

                [profile.default.model_checker]
                contracts = { 'a.sol' = [ 'A1', 'A2' ], 'b.sol' = [ 'B1', 'B2' ] }
                engine = 'chc'
                targets = [ 'assert', 'outOfBounds' ]
                timeout = 10000
            "#,
            )?;
            let loaded = Config::load().sanitized();

            // NOTE(onbjerg): We have to canonicalize the path here using dunce because figment will
            // canonicalize the jail path using the standard library. The standard library *always*
            // transforms Windows paths to some weird extended format, which none of our code base
            // does.
            let dir = corebc_ylem::utils::canonicalize(jail.directory())
                .expect("Could not canonicalize jail path");
            assert_eq!(
                loaded.model_checker,
                Some(ModelCheckerSettings {
                    contracts: BTreeMap::from([
                        (
                            format!("{}", dir.join("a.sol").display()),
                            vec!["A1".to_string(), "A2".to_string()]
                        ),
                        (
                            format!("{}", dir.join("b.sol").display()),
                            vec!["B1".to_string(), "B2".to_string()]
                        ),
                    ]),
                    engine: Some(ModelCheckerEngine::CHC),
                    targets: Some(vec![
                        ModelCheckerTarget::Assert,
                        ModelCheckerTarget::OutOfBounds
                    ]),
                    timeout: Some(10000),
                    invariants: None,
                    show_unproved: None,
                    div_mod_with_slacks: None,
                    solvers: None,
                    //todo:error2215 check why this doesn't exist
                    // show_unsupported: None,
                    // show_proved_safe: None,
                })
            );

            Ok(())
        });
    }

    #[test]
    fn test_fmt_config() {
        figment::Jail::expect_with(|jail| {
            jail.create_file(
                "foxar.toml",
                r#"
                [fmt]
                line_length = 100
                tab_width = 2
                bracket_spacing = true
            "#,
            )?;
            let loaded = Config::load().sanitized();
            assert_eq!(
                loaded.fmt,
                FormatterConfig {
                    line_length: 100,
                    tab_width: 2,
                    bracket_spacing: true,
                    ..Default::default()
                }
            );

            Ok(())
        });
    }

    #[test]
    fn test_invariant_config() {
        figment::Jail::expect_with(|jail| {
            jail.create_file(
                "foxar.toml",
                r#"
                [invariant]
                runs = 512
                depth = 10
            "#,
            )?;

            let loaded = Config::load().sanitized();
            assert_eq!(
                loaded.invariant,
                InvariantConfig { runs: 512, depth: 10, ..Default::default() }
            );

            Ok(())
        });
    }

    #[test]
    fn test_standalone_sections_env() {
        figment::Jail::expect_with(|jail| {
            jail.create_file(
                "foxar.toml",
                r#"
                [fuzz]
                runs = 100

                [invariant]
                depth = 1
            "#,
            )?;

            jail.set_env("FOXAR_FMT_LINE_LENGTH", "95");
            jail.set_env("FOXAR_FUZZ_DICTIONARY_WEIGHT", "99");
            jail.set_env("FOXAR_INVARIANT_DEPTH", "5");

            let config = Config::load();
            assert_eq!(config.fmt.line_length, 95);
            assert_eq!(config.fuzz.dictionary.dictionary_weight, 99);
            assert_eq!(config.invariant.depth, 5);

            Ok(())
        });
    }

    #[test]
    fn test_parse_with_profile() {
        let foxar_str = r#"
            [profile.default]
            src = 'src'
            out = 'out'
            libs = ['lib']

            # See more config options https://github.com/foxar-rs/foxar/tree/master/config
        "#;
        assert_eq!(
            parse_with_profile::<BasicConfig>(foxar_str).unwrap().unwrap(),
            (
                Config::DEFAULT_PROFILE,
                BasicConfig {
                    profile: Config::DEFAULT_PROFILE,
                    src: "src".into(),
                    out: "out".into(),
                    libs: vec!["lib".into()],
                    remappings: vec![]
                }
            )
        );
    }

    #[test]
    fn test_implicit_profile_loads() {
        figment::Jail::expect_with(|jail| {
            jail.create_file(
                "foxar.toml",
                r#"
                [default]
                src = 'my-src'
                out = 'my-out'
            "#,
            )?;
            let loaded = Config::load().sanitized();
            assert_eq!(loaded.src.file_name().unwrap(), "my-src");
            assert_eq!(loaded.out.file_name().unwrap(), "my-out");
            assert_eq!(
                loaded.__warnings,
                vec![Warning::UnknownSection {
                    unknown_section: Profile::new("default"),
                    source: Some("foxar.toml".into())
                }]
            );

            Ok(())
        });
    }

    // a test to print the config, mainly used to update the example config in the README
    #[test]
    #[ignore]
    fn print_config() {
        let config = Config {
            optimizer_details: Some(OptimizerDetails {
                peephole: None,
                inliner: None,
                jumpdest_remover: None,
                order_literals: None,
                deduplicate: None,
                cse: None,
                constant_optimizer: Some(true),
                yul: Some(true),
                yul_details: Some(YulDetails {
                    stack_allocation: None,
                    optimizer_steps: Some("dhfoDgvulfnTUtnIf".to_string()),
                }),
            }),
            ..Default::default()
        };
        println!("{}", config.to_string_pretty().unwrap());
    }

    #[test]
    fn can_use_impl_figment_macro() {
        #[derive(Default, Serialize)]
        struct MyArgs {
            #[serde(skip_serializing_if = "Option::is_none")]
            root: Option<PathBuf>,
        }
        impl_figment_convert!(MyArgs);

        impl Provider for MyArgs {
            fn metadata(&self) -> Metadata {
                Metadata::default()
            }

            fn data(&self) -> Result<Map<Profile, Dict>, Error> {
                let value = Value::serialize(self)?;
                let error = InvalidType(value.to_actual(), "map".into());
                let dict = value.into_dict().ok_or(error)?;
                Ok(Map::from([(Config::selected_profile(), dict)]))
            }
        }

        let _figment: Figment = From::from(&MyArgs::default());
        let _config: Config = From::from(&MyArgs::default());

        #[derive(Default)]
        struct Outer {
            start: MyArgs,
            other: MyArgs,
            another: MyArgs,
        }
        impl_figment_convert!(Outer, start, other, another);

        let _figment: Figment = From::from(&Outer::default());
        let _config: Config = From::from(&Outer::default());
    }

    #[test]
    fn list_cached_blocks() -> eyre::Result<()> {
        fn fake_block_cache(network_path: &Path, block_number: &str, size_bytes: usize) {
            let block_path = network_path.join(block_number);
            fs::create_dir(block_path.as_path()).unwrap();
            let file_path = block_path.join("storage.json");
            let mut file = File::create(file_path).unwrap();
            writeln!(file, "{}", vec![' '; size_bytes - 1].iter().collect::<String>()).unwrap();
        }

        let network_dir = tempdir()?;

        fake_block_cache(network_dir.path(), "1", 100);
        fake_block_cache(network_dir.path(), "2", 500);
        // Pollution file that should not show up in the cached block
        let mut pol_file = File::create(network_dir.path().join("pol.txt")).unwrap();
        writeln!(pol_file, "{}", [' '; 10].iter().collect::<String>()).unwrap();

        let result = Config::get_cached_blocks(network_dir.path())?;

        assert_eq!(result.len(), 2);
        let block1 = &result.iter().find(|x| x.0 == "1").unwrap();
        let block2 = &result.iter().find(|x| x.0 == "2").unwrap();
        assert_eq!(block1.0, "1");
        assert_eq!(block1.1, 100);
        assert_eq!(block2.0, "2");
        assert_eq!(block2.1, 500);

        network_dir.close()?;
        Ok(())
    }

    #[test]
    fn list_etherscan_cache() -> eyre::Result<()> {
        fn fake_etherscan_cache(network_path: &Path, address: &str, size_bytes: usize) {
            let metadata_path = network_path.join("sources");
            let abi_path = network_path.join("abi");
            let _ = fs::create_dir(metadata_path.as_path());
            let _ = fs::create_dir(abi_path.as_path());

            let metadata_file_path = metadata_path.join(address);
            let mut metadata_file = File::create(metadata_file_path).unwrap();
            writeln!(metadata_file, "{}", vec![' '; size_bytes / 2 - 1].iter().collect::<String>())
                .unwrap();

            let abi_file_path = abi_path.join(address);
            let mut abi_file = File::create(abi_file_path).unwrap();
            writeln!(abi_file, "{}", vec![' '; size_bytes / 2 - 1].iter().collect::<String>())
                .unwrap();
        }

        let network_dir = tempdir()?;

        fake_etherscan_cache(network_dir.path(), "1", 100);
        fake_etherscan_cache(network_dir.path(), "2", 500);

        let result = Config::get_cached_block_explorer_data(network_dir.path())?;

        assert_eq!(result, 600);

        network_dir.close()?;
        Ok(())
    }

    #[test]
    fn test_parse_error_codes() {
        figment::Jail::expect_with(|jail| {
            jail.create_file(
                "foxar.toml",
                r#"
                [default]
                ignored_error_codes = ["license", "unreachable", 1337]
            "#,
            )?;

            let config = Config::load();
            assert_eq!(
                config.ignored_error_codes,
                vec![
                    SolidityErrorCode::SpdxLicenseNotProvided,
                    SolidityErrorCode::Unreachable,
                    SolidityErrorCode::Other(1337)
                ]
            );

            Ok(())
        });
    }

    #[test]
    fn test_parse_optimizer_settings() {
        figment::Jail::expect_with(|jail| {
            jail.create_file(
                "foxar.toml",
                r#"
                [default]
               [profile.default.optimizer_details]
            "#,
            )?;

            let config = Config::load();
            assert_eq!(config.optimizer_details, Some(OptimizerDetails::default()));

            Ok(())
        });
    }
}<|MERGE_RESOLUTION|>--- conflicted
+++ resolved
@@ -761,13 +761,8 @@
     /// # Example
     ///
     /// ```
-<<<<<<< HEAD
-    ///
-    /// use orbitalis_config::Config;
-=======
-    /// 
+    ///
     /// use foxar_config::Config;
->>>>>>> 7b685862
     /// # fn t() {
     ///     let config = Config::with_root("./");
     ///     let rpc_url = config.get_rpc_url().unwrap().unwrap();
@@ -791,13 +786,8 @@
     /// # Example
     ///
     /// ```
-<<<<<<< HEAD
-    ///
-    /// use orbitalis_config::Config;
-=======
-    /// 
+    ///
     /// use foxar_config::Config;
->>>>>>> 7b685862
     /// # fn t() {
     ///     let config = Config::with_root("./");
     ///     let rpc_url = config.get_rpc_url_with_alias("mainnet").unwrap().unwrap();
@@ -816,13 +806,8 @@
     /// # Example
     ///
     /// ```
-<<<<<<< HEAD
-    ///
-    /// use orbitalis_config::Config;
-=======
-    /// 
+    ///
     /// use foxar_config::Config;
->>>>>>> 7b685862
     /// # fn t() {
     ///     let config = Config::with_root("./");
     ///     let rpc_url = config.get_rpc_url_or("http://localhost:8545").unwrap();
@@ -844,13 +829,8 @@
     /// # Example
     ///
     /// ```
-<<<<<<< HEAD
-    ///
-    /// use orbitalis_config::Config;
-=======
-    /// 
+    ///
     /// use foxar_config::Config;
->>>>>>> 7b685862
     /// # fn t() {
     ///     let config = Config::with_root("./");
     ///     let rpc_url = config.get_rpc_url_or_localhost_http().unwrap();
@@ -870,13 +850,8 @@
     /// # Example
     ///
     /// ```
-<<<<<<< HEAD
-    ///
-    /// use orbitalis_config::Config;
-=======
-    /// 
+    ///
     /// use foxar_config::Config;
->>>>>>> 7b685862
     /// # fn t() {
     ///     let config = Config::with_root("./");
     ///     let etherscan_config = config.get_etherscan_config().unwrap().unwrap();
@@ -2145,16 +2120,10 @@
             // Activate Solidity optimizer (0 or 1)
             let val = val.parse::<u8>().map_err(figment::Error::custom)?;
             if val > 1 {
-<<<<<<< HEAD
                 return Err(format!(
                     "Invalid $DAPP_BUILD_OPTIMIZE value `{val}`,  expected 0 or 1"
                 )
                 .into());
-=======
-                return Err(
-                    format!("Invalid $DAPP_BUILD_OPTIMIZE value `{val}`,  expected 0 or 1").into()
-                );
->>>>>>> 7b685862
             }
             dict.insert("optimizer".to_string(), (val == 1).into());
         }
