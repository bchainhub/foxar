use corebc::{
    abi::{Abi, FixedBytes, Function},
    types::{Block, H256, U256},
    ylem::CvmVersion,
};
use eyre::ContextCompat;
use revm::{
    interpreter::{opcode, opcode::spec_opcode_energy},
    primitives::{Network as REVMNetwork, SpecId},
};
use std::collections::BTreeMap;

/// Small helper function to convert [U256] into [H256].
pub fn u256_to_h256_le(u: U256) -> H256 {
    let mut h = H256::default();
    u.to_little_endian(h.as_mut());
    h
}

/// Small helper function to convert [U256] into [H256].
pub fn u256_to_h256_be(u: U256) -> H256 {
    let mut h = H256::default();
    u.to_big_endian(h.as_mut());
    h
}

/// Small helper function to convert [H256] into [U256].
pub fn h256_to_u256_be(storage: H256) -> U256 {
    U256::from_big_endian(storage.as_bytes())
}

/// Small helper function to convert [H256] into [U256].
pub fn h256_to_u256_le(storage: H256) -> U256 {
    U256::from_little_endian(storage.as_bytes())
}

/// Small helper function to convert revm's [B176] into corebc's [H176].
#[inline]
pub fn b176_to_h176(b: revm::primitives::B176) -> corebc::types::H176 {
    corebc::types::H176(b.0)
}

/// Small helper function to convert corebc's [H160] into revm's [B176].
#[inline]
pub fn h176_to_b176(h: corebc::types::H176) -> revm::primitives::B176 {
    revm::primitives::B176(h.0)
}

/// Small helper function to convert revm's [B256] into corebc's [H256].
#[inline]
pub fn b256_to_h256(b: revm::primitives::B256) -> corebc::types::H256 {
    corebc::types::H256(b.0)
}

/// Small helper function to convert corebc's [H256] into revm's [B256].
#[inline]
pub fn h256_to_b256(h: corebc::types::H256) -> revm::primitives::B256 {
    revm::primitives::B256(h.0)
}

/// Small helper function to convert corebc's [U256] into revm's [U256].
#[inline]
pub fn u256_to_ru256(u: corebc::types::U256) -> revm::primitives::U256 {
    let mut buffer = [0u8; 32];
    u.to_little_endian(buffer.as_mut_slice());
    revm::primitives::U256::from_le_bytes(buffer)
}

/// Small helper function to convert revm's [U256] into corebc's [U256].
#[inline]
pub fn ru256_to_u256(u: revm::primitives::U256) -> corebc::types::U256 {
    corebc::types::U256::from_little_endian(&u.as_le_bytes())
}

/// Small helper function to convert an Eval into an InstructionResult
pub fn eval_to_instruction_result(
    eval: revm::primitives::Eval,
) -> revm::interpreter::InstructionResult {
    match eval {
        revm::primitives::Eval::Return => revm::interpreter::InstructionResult::Return,
        revm::primitives::Eval::Stop => revm::interpreter::InstructionResult::Stop,
        revm::primitives::Eval::SelfDestruct => revm::interpreter::InstructionResult::SelfDestruct,
    }
}

/// Small helper function to convert a Halt into an InstructionResult
pub fn halt_to_instruction_result(
    halt: revm::primitives::Halt,
) -> revm::interpreter::InstructionResult {
    match halt {
        revm::primitives::Halt::OutOfEnergy(_) => revm::interpreter::InstructionResult::OutOfEnergy,
        revm::primitives::Halt::OpcodeNotFound => {
            revm::interpreter::InstructionResult::OpcodeNotFound
        }
        revm::primitives::Halt::InvalidFEOpcode => {
            revm::interpreter::InstructionResult::InvalidFEOpcode
        }
        revm::primitives::Halt::InvalidJump => revm::interpreter::InstructionResult::InvalidJump,
        revm::primitives::Halt::NotActivated => revm::interpreter::InstructionResult::NotActivated,
        revm::primitives::Halt::StackOverflow => {
            revm::interpreter::InstructionResult::StackOverflow
        }
        revm::primitives::Halt::StackUnderflow => {
            revm::interpreter::InstructionResult::StackUnderflow
        }
        revm::primitives::Halt::OutOfOffset => revm::interpreter::InstructionResult::OutOfOffset,
        revm::primitives::Halt::CreateCollision => {
            revm::interpreter::InstructionResult::CreateCollision
        }
        revm::primitives::Halt::PrecompileError => {
            revm::interpreter::InstructionResult::PrecompileError
        }
        revm::primitives::Halt::NonceOverflow => {
            revm::interpreter::InstructionResult::NonceOverflow
        }
        revm::primitives::Halt::CreateContractSizeLimit => {
            revm::interpreter::InstructionResult::CreateContractSizeLimit
        }
        revm::primitives::Halt::CreateContractStartingWithEF => {
            revm::interpreter::InstructionResult::CreateContractStartingWithEF
        }
        revm::primitives::Halt::CreateInitcodeSizeLimit => {
            revm::interpreter::InstructionResult::CreateInitcodeSizeLimit
        }
        revm::primitives::Halt::OverflowPayment => {
            revm::interpreter::InstructionResult::OverflowPayment
        }
        revm::primitives::Halt::StateChangeDuringStaticCall => {
            revm::interpreter::InstructionResult::StateChangeDuringStaticCall
        }
        revm::primitives::Halt::CallNotAllowedInsideStatic => {
            revm::interpreter::InstructionResult::CallNotAllowedInsideStatic
        }
        revm::primitives::Halt::OutOfFund => revm::interpreter::InstructionResult::OutOfFund,
        revm::primitives::Halt::CallTooDeep => revm::interpreter::InstructionResult::CallTooDeep,
    }
}

/// Converts an `CvmVersion` into a `SpecId`
pub fn evm_spec(evm: &CvmVersion) -> SpecId {
    match evm {
        CvmVersion::Istanbul => SpecId::ISTANBUL,
        _ => panic!("Unsupported EVM version"),
    }
}

<<<<<<< HEAD
=======
/// Depending on the configured network id and block number this should apply any specific changes
/// CORE: No changes necessary
pub fn apply_network_and_block_specific_env_changes<T>(
    env: &mut revm::primitives::Env,
    _block: &Block<T>,
) {
    // let block_number = block.number.unwrap_or_default();
    match env.cfg.network {
        REVMNetwork::Mainnet | REVMNetwork::Devin | REVMNetwork::Private(_) => {}
    }
}

>>>>>>> 74eb6e90
/// A map of program counters to instruction counters.
pub type PCICMap = BTreeMap<usize, usize>;

/// Builds a mapping from program counters to instruction counters.
pub fn build_pc_ic_map(spec: SpecId, code: &[u8]) -> PCICMap {
    let opcode_infos = spec_opcode_energy(spec);
    let mut pc_ic_map: PCICMap = BTreeMap::new();

    let mut i = 0;
    let mut cumulative_push_size = 0;
    while i < code.len() {
        let op = code[i];
        pc_ic_map.insert(i, i - cumulative_push_size);
        if opcode_infos[op as usize].is_push() {
            // Skip the push bytes.
            //
            // For more context on the math, see: https://github.com/bluealloy/revm/blob/007b8807b5ad7705d3cacce4d92b89d880a83301/crates/revm/src/interpreter/contract.rs#L114-L115
            i += (op - opcode::PUSH1 + 1) as usize;
            cumulative_push_size += (op - opcode::PUSH1 + 1) as usize;
        }
        i += 1;
    }

    pc_ic_map
}

/// A map of instruction counters to program counters.
pub type ICPCMap = BTreeMap<usize, usize>;

/// Builds a mapping from instruction counters to program counters.
pub fn build_ic_pc_map(spec: SpecId, code: &[u8]) -> ICPCMap {
    let opcode_infos = spec_opcode_energy(spec);
    let mut ic_pc_map: ICPCMap = ICPCMap::new();

    let mut i = 0;
    let mut cumulative_push_size = 0;
    while i < code.len() {
        let op = code[i];
        ic_pc_map.insert(i - cumulative_push_size, i);
        if opcode_infos[op as usize].is_push() {
            // Skip the push bytes.
            //
            // For more context on the math, see: https://github.com/bluealloy/revm/blob/007b8807b5ad7705d3cacce4d92b89d880a83301/crates/revm/src/interpreter/contract.rs#L114-L115
            i += (op - opcode::PUSH1 + 1) as usize;
            cumulative_push_size += (op - opcode::PUSH1 + 1) as usize;
        }
        i += 1;
    }

    ic_pc_map
}

/// Given an ABI and selector, it tries to find the respective function.
pub fn get_function(
    contract_name: &str,
    selector: &FixedBytes,
    abi: &Abi,
) -> eyre::Result<Function> {
    abi.functions()
        .find(|func| func.short_signature().as_slice() == selector.as_slice())
        .cloned()
        .wrap_err(format!("{contract_name} does not have the selector {selector:?}"))
}

// TODO: Add this once solc is removed from this crate
pub use corebc::ylem::utils::RuntimeOrHandle;

/*
use tokio::runtime::{Handle, Runtime};

#[derive(Debug)]
pub enum RuntimeOrHandle {
    Runtime(Runtime),
    Handle(Handle),
}

impl Default for RuntimeOrHandle {
    fn default() -> Self {
        Self::new()
    }
}

impl RuntimeOrHandle {
    pub fn new() -> RuntimeOrHandle {
        match Handle::try_current() {
            Ok(handle) => RuntimeOrHandle::Handle(handle),
            Err(_) => RuntimeOrHandle::Runtime(Runtime::new().expect("Failed to start runtime")),
        }
    }

    pub fn block_on<F: std::future::Future>(&self, f: F) -> F::Output {
        match &self {
            RuntimeOrHandle::Runtime(runtime) => runtime.block_on(f),
            RuntimeOrHandle::Handle(handle) => tokio::task::block_in_place(|| handle.block_on(f)),
        }
    }
}
*/<|MERGE_RESOLUTION|>--- conflicted
+++ resolved
@@ -144,21 +144,6 @@
     }
 }
 
-<<<<<<< HEAD
-=======
-/// Depending on the configured network id and block number this should apply any specific changes
-/// CORE: No changes necessary
-pub fn apply_network_and_block_specific_env_changes<T>(
-    env: &mut revm::primitives::Env,
-    _block: &Block<T>,
-) {
-    // let block_number = block.number.unwrap_or_default();
-    match env.cfg.network {
-        REVMNetwork::Mainnet | REVMNetwork::Devin | REVMNetwork::Private(_) => {}
-    }
-}
-
->>>>>>> 74eb6e90
 /// A map of program counters to instruction counters.
 pub type PCICMap = BTreeMap<usize, usize>;
 
