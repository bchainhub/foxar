--- conflicted
+++ resolved
@@ -173,25 +173,16 @@
     /// Holds the stored energy info for when we pause energy metering. It is an `Option<Option<..>>`
     /// because the `call` callback in an `Inspector` doesn't get access to
     /// the `revm::Interpreter` which holds the `revm::Energy` struct that
+    /// the `revm::Interpreter` which holds the `revm::Energy` struct that
     /// we need to copy. So we convert it to a `Some(None)` in `apply_cheatcode`, and once we have
-<<<<<<< HEAD
     /// the interpreter, we copy the energy struct. Then each time there is an execution of an
     /// operation, we reset the energy.
     pub energy_metering: Option<Option<revm::interpreter::Energy>>,
-=======
-    /// the interpreter, we copy the gas struct. Then each time there is an execution of an
-    /// operation, we reset the gas.
-    pub gas_metering: Option<Option<revm::interpreter::Energy>>,
->>>>>>> 74eb6e90
 
     /// Holds stored energy info for when we pause energy metering, and we're entering/inside
     /// CREATE / CREATE2 frames. This is needed to make energy meter pausing work correctly when
     /// paused and creating new contracts.
-<<<<<<< HEAD
     pub energy_metering_create: Option<Option<revm::interpreter::Energy>>,
-=======
-    pub gas_metering_create: Option<Option<revm::interpreter::Energy>>,
->>>>>>> 74eb6e90
     /// current program counter
     pub pc: usize,
     /// Breakpoints supplied by the `vm.breakpoint("<char>")` cheatcode
@@ -317,13 +308,8 @@
         if let Some(block) = self.block.take() {
             data.env.block = block;
         }
-<<<<<<< HEAD
         if let Some(energy_price) = self.energy_price.take() {
             data.env.tx.energy_price = u256_to_ru256(energy_price);
-=======
-        if let Some(gas_price) = self.gas_price.take() {
-            data.env.tx.energy_price = u256_to_ru256(gas_price);
->>>>>>> 74eb6e90
         }
 
         InstructionResult::Continue
@@ -340,13 +326,8 @@
         // reset energy if energy metering is turned off
         match self.energy_metering {
             Some(None) => {
-<<<<<<< HEAD
                 // need to store energy metering
                 self.energy_metering = Some(Some(interpreter.energy));
-=======
-                // need to store gas metering
-                self.gas_metering = Some(Some(interpreter.energy));
->>>>>>> 74eb6e90
             }
             Some(Some(energy)) => {
                 match interpreter.contract.bytecode.bytecode()[interpreter.program_counter()] {
@@ -372,7 +353,6 @@
                                 // and deducted amount is compared to energy limit. If we set this to
                                 // 0, the CREATE would fail with out of energy.
                                 //
-<<<<<<< HEAD
                                 // If we however set energy limit to the limit of outer frame, it would
                                 // cause a panic after erasing energy cost post-create. Reason for this
                                 // is pre-create REVM records `energy_limit - (energy_limit / 64)` as energy
@@ -380,15 +360,6 @@
                                 // energy used ref: https://github.com/bluealloy/revm/blob/2cb991091d32330cfe085320891737186947ce5a/crates/revm/src/instructions/host.rs#L254-L258
                                 // post-create erase ref: https://github.com/bluealloy/revm/blob/2cb991091d32330cfe085320891737186947ce5a/crates/revm/src/instructions/host.rs#L279
                                 interpreter.energy = revm::interpreter::Energy::new(energy.limit());
-=======
-                                // If we however set gas limit to the limit of outer frame, it would
-                                // cause a panic after erasing gas cost post-create. Reason for this
-                                // is pre-create REVM records `energy_limit - (gas_limit / 64)` as
-                                // gas used, and erases costs by
-                                // `remaining` gas post-create. gas used ref: https://github.com/bluealloy/revm/blob/2cb991091d32330cfe085320891737186947ce5a/crates/revm/src/instructions/host.rs#L254-L258
-                                // post-create erase ref: https://github.com/bluealloy/revm/blob/2cb991091d32330cfe085320891737186947ce5a/crates/revm/src/instructions/host.rs#L279
-                                interpreter.energy = revm::interpreter::Energy::new(gas.limit());
->>>>>>> 74eb6e90
 
                                 // reset CREATE energy metering because we're about to exit its frame
                                 self.energy_metering_create = None
@@ -396,7 +367,6 @@
                         }
                     }
                     _ => {
-<<<<<<< HEAD
                         // if just starting with CREATE opcodes, record its inner frame energy
                         if let Some(None) = self.energy_metering_create {
                             self.energy_metering_create = Some(Some(interpreter.energy))
@@ -404,15 +374,6 @@
 
                         // dont monitor energy changes, keep it constant
                         interpreter.energy = energy;
-=======
-                        // if just starting with CREATE opcodes, record its inner frame gas
-                        if let Some(None) = self.gas_metering_create {
-                            self.gas_metering_create = Some(Some(interpreter.energy))
-                        }
-
-                        // dont monitor gas changes, keep it constant
-                        interpreter.energy = gas;
->>>>>>> 74eb6e90
                     }
                 }
             }
@@ -612,11 +573,7 @@
         is_static: bool,
     ) -> (InstructionResult, Energy, bytes::Bytes) {
         if call.contract == h176_to_b176(CHEATCODE_ADDRESS) {
-<<<<<<< HEAD
             let energy = Energy::new(call.energy_limit);
-=======
-            let gas = Energy::new(call.energy_limit);
->>>>>>> 74eb6e90
             match self.apply_cheatcode(data, b176_to_h176(call.context.caller), call) {
                 Ok(retdata) => (InstructionResult::Return, energy, retdata.0),
                 Err(err) => (InstructionResult::Revert, energy, err.encode_error().0),
@@ -639,17 +596,10 @@
                         expected
                             .value
                             .map_or(true, |value| value == ru256_to_u256(call.transfer.value)) &&
-<<<<<<< HEAD
                         // The energy matches, if provided
                         expected.energy.map_or(true, |energy| energy == call.energy_limit) &&
                         // The minimum energy matches, if provided
                         expected.min_energy.map_or(true, |min_energy| min_energy <= call.energy_limit)
-=======
-                        // The gas matches, if provided
-                        expected.gas.map_or(true, |gas| gas == call.energy_limit) &&
-                        // The minimum gas matches, if provided
-                        expected.min_gas.map_or(true, |min_gas| min_gas <= call.energy_limit)
->>>>>>> 74eb6e90
                     {
                         *actual_count += 1;
                     }
@@ -793,11 +743,7 @@
         &mut self,
         data: &mut EVMData<'_, DB>,
         call: &CallInputs,
-<<<<<<< HEAD
         remaining_energy: Energy,
-=======
-        remaining_gas: Energy,
->>>>>>> 74eb6e90
         status: InstructionResult,
         retdata: bytes::Bytes,
         _: bool,
@@ -1094,11 +1040,7 @@
         _: &CreateInputs,
         status: InstructionResult,
         address: Option<B176>,
-<<<<<<< HEAD
         remaining_energy: Energy,
-=======
-        remaining_gas: Energy,
->>>>>>> 74eb6e90
         retdata: bytes::Bytes,
     ) -> (InstructionResult, Option<B176>, Energy, bytes::Bytes) {
         // Clean up pranks
