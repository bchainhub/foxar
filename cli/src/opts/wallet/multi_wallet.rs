--- conflicted
+++ resolved
@@ -250,13 +250,8 @@
         let mut error_msg = String::new();
 
         // This is an actual used address
-<<<<<<< HEAD
         if addresses.contains(&Config::default_sender(&self.network().unwrap_or(Network::Mainnet))) {
-            error_msg += "\nYou seem to be using Orbitalis's default sender. Be sure to set your own --sender.\n";
-=======
-        if addresses.contains(&Config::DEFAULT_SENDER) {
             error_msg += "\nYou seem to be using Foxar's default sender. Be sure to set your own --sender.\n";
->>>>>>> 7b685862
         }
 
         unused_wallets.extend(local_wallets.into_keys());
