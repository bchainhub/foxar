--- conflicted
+++ resolved
@@ -96,11 +96,7 @@
 pub fn get_provider(config: &Config) -> Result<foundry_common::RetryProvider> {
     let url = config.get_rpc_url_or_localhost_http()?;
     let chain = config.network_id.unwrap_or_default();
-<<<<<<< HEAD
     foundry_common::ProviderBuilder::new(url.as_ref()).network(chain).build()
-=======
-    foundry_common::ProviderBuilder::new(url.as_ref()).chain(chain).build()
->>>>>>> cbded4c3
 }
 
 pub async fn get_chain<M>(chain: Option<Network>, provider: M) -> Result<Network>
